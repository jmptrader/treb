/*
 * This file is part of TREB.
 *
 * TREB is free software: you can redistribute it and/or modify it under the 
 * terms of the GNU General Public License as published by the Free Software 
 * Foundation, either version 3 of the License, or (at your option) any 
 * later version.
 *
 * TREB is distributed in the hope that it will be useful, but WITHOUT ANY 
 * WARRANTY; without even the implied warranty of MERCHANTABILITY or FITNESS 
 * FOR A PARTICULAR PURPOSE. See the GNU General Public License for more 
 * details.
 *
 * You should have received a copy of the GNU General Public License along 
 * with TREB. If not, see <https://www.gnu.org/licenses/>. 
 *
 * Copyright 2022-2023 trebco, llc. 
 * info@treb.app
 * 
 */

// --- treb imports -----------------------------------------------------------

import { ValueType, Cells, Style, 
  type CellStyle, 
  type PropertyKeys,
  type Color,
  Area, IsFlatDataArray, 
  IsNestedRowArray, IsCellAddress
} from 'treb-base-types';
import { NumberFormatCache } from 'treb-format';
import { Measurement, ValidateURI } from 'treb-utils';

import type { TextPart ,
  Cell, ICellAddress, CellSerializationOptions, CellValue, ImportedSheetData, Complex, 
  DimensionedQuantity, IArea, Table, TableTheme, HorizontalAlign, VerticalAlign} from 'treb-base-types';

// --- local imports ----------------------------------------------------------

import type { FreezePane, SerializedSheet, ScrollOffset } from './sheet_types';
import type { SerializeOptions } from './serialize_options';
import type { GridSelection } from './grid_selection';
import { CreateSelection } from './grid_selection';
import { Annotation } from './annotation';
import type { ConditionalFormatList } from './conditional_format';

// --- constants --------------------------------------------------------------

const DEFAULT_COLUMN_WIDTH = 100;
// const DEFAULT_ROW_HEIGHT = 26; // not used because it's based on font (theoretically)
const DEFAULT_ROW_HEADER_WIDTH = 60;

// does this have optional ref/style because an older version inlined styles, 
// instead of using references? we can probably drop support for that because
// if that was the case, it was a long time ago

interface CellStyleRef {
  row: number;
  column: number;
  ref?: number;
  style?: CellStyle;
  rows?: number;
}

export class Sheet {

  // --- static members -------------------------------------------------------

  public static base_id = 100;

  public static readonly default_sheet_name = 'Sheet1';

  // FIXME: use the external measurement object (from utils)
  // private static measurement_canvas?: HTMLCanvasElement;

  /**
   * adding verbose flag so we can figure out who is publishing
   * (and stop -- part of the ExecCommand switchover)
   */
  // public static readonly sheet_events = new EventSource<SheetEvent>(true, 'sheet-events');


  // --- instance members -----------------------------------------------------

  /**
   * in the old model, we had a concept of "default" style properties. we then
   * used that object for theming: we would set default properties when the theme
   * changed.
   *
   * the problem is that if there are multiple instances on a single page, with
   * different themes, they would clash.
   *
   * so the new concept is to have a default property set per instance, managed
   * by the grid instance. any sheets that are loaded in/created by grid will
   * get a reference to that property set, and grid can update it as desired.
   *
   * because it's a reference, it should be constant.
   * FIXME: move to model...
   */
  public readonly default_style_properties: CellStyle;

  /* moved from grid */
  public annotations: Annotation[] = [];

  // moved from layout
  public freeze: FreezePane = {
    rows: 0,
    columns: 0,
  };

  /** testing */
  // public scale = 1.0;

  public visible = true;

  /** standard width (FIXME: static?) */
  public default_column_width = 100;

  /** standard height (FIXME: static?) */
  public default_row_height = 25;

  /** cells data */
  public readonly cells: Cells = new Cells();

  /**
   * selection. moved to sheet to preserve selections in multiple sheets.
   * this instance should just be used to populate the actual selection,
   * not used as a reference.
   */
  public selection: GridSelection = CreateSelection();

  /**
   * cache scroll offset for flipping between sheets. should this be
   * persisted? (...)
   */
  public scroll_offset: ScrollOffset = { x: 0, y: 0 };

  /**
   * named ranges: name -> area
   * FIXME: this needs to move to an outer container, otherwise we
   * may get conflicts w/ multiple sheets. unless we want to allow that...
   */
  // public named_ranges = new NamedRangeCollection();

  public name = Sheet.default_sheet_name;

  public background_image?: string;

  protected _image: HTMLImageElement|undefined = undefined;

  public get image(): HTMLImageElement|undefined {
    return this._image;
  }

  /**
   * @internal
   */
  public conditional_formats: ConditionalFormatList = [];

  /**
   * @internal
   * 
   * testing, not serialized atm
   */
  public outline: number[] | undefined;

  /** internal ID */
  // tslint:disable-next-line: variable-name
  private id_: number;

  // tslint:disable-next-line:variable-name
  private row_height_: number[] = [];

  // tslint:disable-next-line:variable-name
  private column_width_: number[] = [];

  /**
   * optionally, custom row headers (instead of 1...2...3...)
   * FIXME: should maybe be a function instead?
   * FIXME: why is this any type? just sloppiness?
   */
  private row_headers: string[] = [];

  /**
   * optionally, custom column headers (instead of A...B...C...)
   * FIXME: should maybe be a function instead?
   * FIXME: why is this any type? just sloppiness?
   */
  private column_headers: string[] = [];

  /** size of header */
  private row_header_width = 100;

  /** size of header */
  private column_header_height = 25;

  // we cache composite styles so we don't wind up with objects
  // for every cell, when all we need is a single reference.

  private style_map: CellStyle[] = [];

  // we use json for comparison. it should be faster than the alternative
  // (even if that doesn't make sense).

  private style_json_map: string[] = [];

  // style now uses overlays, but we want to precalculate the
  // overlaid values. we need to hold on to the originals, in
  // the event something changes, so we can redo the calculation.

  // there's a default at the bottom that gets applied to everything.
  // (in Style). above that, we have the sheet style

  private sheet_style: CellStyle = {};

  // then individual (applied) row and column styles (indexed by row/column)

  private row_styles: Record<number, CellStyle> = {};

  private column_styles: Record<number, CellStyle> = {};

  /* 
  we used to have "alternate row" styles. it's clumsy, but it is a nice
  effect. we will add that back via a "pattern". not sure how the UI would
  work for this, but programatically it works.
 
  just rows atm, not columns.
  */

  private row_pattern: CellStyle[] = [];

  // and finally any cell-specific styles. [FIXME: this is sparse]
  // [why FIXME? sparse is OK in js]

  private cell_style: CellStyle[][] = [];

  /**
   * applied conditional formats are stored them in this array;
   * they will be stacked on top of cell style when rendering.
   * conditional formats have top priority. [FIXME: what about tables?]
   */
  private conditional_format_cache: CellStyle[][][] = [];

  /**
   * this is a list of cells we formatted on the last pass, so we can 
   * compare when applying conditional formats .
   * 
   * update: using areas
   */
  private conditional_format_checklist: IArea[] = [];

  // --- accessors ------------------------------------------------------------

  // public get column_header_count() { return this.column_header_count_; }

  public get header_offset(): { x: number, y: number } {
    return { x: this.row_header_width, y: this.column_header_height };
  }

  /** accessor: now just a wrapper for the call on cells */
  public get rows(): number { return this.cells.rows; }

  /** accessor: now just a wrapper for the call on cells */
  public get columns(): number { return this.cells.columns; }

  public get id(): number { return this.id_; }

  public set id(id: number) {
    this.id_ = id;
    if (this.id >= Sheet.base_id) {
      Sheet.base_id = this.id + 1;
    }
  }

  /**
   * constructor is now protected. use a factory method (Blank or FromJSON).
   */
  protected constructor(theme_style_properties: CellStyle) {

    this.default_style_properties = theme_style_properties;

    // FIXME: the below should be called in a separate 'init' method
    // that can be called after we change styles (since it will measure)

    this.default_column_width = DEFAULT_COLUMN_WIDTH;
    this.row_header_width = DEFAULT_ROW_HEADER_WIDTH;
    this.UpdateDefaultRowHeight();

    this.id_ = Sheet.base_id++;

  }

  // --- class methods --------------------------------------------------------

  public static Reset(): void {
    this.base_id = 100;
  }

  /**
   * factory method creates a new sheet
   */
  public static Blank(style_defaults: CellStyle, name?: string, rows = 30, columns = 20): Sheet {

    const sheet = new Sheet(style_defaults);

    if (name) {
      sheet.name = name;
    }

    rows = Math.max(rows, 1);
    columns = Math.max(columns, 1);
    sheet.cells.EnsureCell({ row: rows - 1, column: columns - 1 });
    return sheet;
  }

  /**
   * update old-style alignment constants to the new symbolic values.
   * updates in place.
   */
  public static UpdateStyle(properties: CellStyle) {

    if (typeof properties.horizontal_align === 'number') {
      const members: HorizontalAlign[] = [
        '',       // Style.HorizontalAlign.None,
        'left',   // Style.HorizontalAlign.Left,
        'center', // Style.HorizontalAlign.Center,
        'right',  // Style.HorizontalAlign.Right,
      ]
      properties.horizontal_align = members[properties.horizontal_align] || undefined;
    }

    if (typeof properties.vertical_align === 'number') {
      const members: VerticalAlign[] = [
        '',       // Style.VerticalAlign.None,
        'top',    // Style.VerticalAlign.Top,
        'bottom', // Style.VerticalAlign.Bottom,
        'middle', // Style.VerticalAlign.Middle,
      ]
      properties.vertical_align = members[properties.vertical_align] || undefined;
    }
    
  }

  /**
   * deserialize json representation. returns new instance or updates
   * passed instance.
   *
   * FIXME: why not make this an instance method, always call on new instance?
   *
   * @param hints UpdateHints supports partial deserialization/replacement
   * if we know there are only minor changes (as part of undo/redo, probably)
   */
  public static FromJSON(json: string | Partial<SerializedSheet>, style_defaults: CellStyle, sheet?: Sheet): Sheet {

    const source: SerializedSheet = (typeof json === 'string') ?
      JSON.parse(json) : json as SerializedSheet;

    const unflatten_numeric_array = (target: number[], data: Record<string, number>) => { // , default_value: number) => {
      Object.keys(data).forEach((key) => {
        const index = Number(key) || 0;
        target[index] = data[key];
      });
    };

    if (!sheet) {
      sheet = new Sheet(style_defaults);
    }

    if (source.default_column_width) {
      sheet.default_column_width = source.default_column_width;
    }
    if (source.default_row_height) {
      sheet.default_row_height = source.default_row_height;
    }

    if (source.conditional_formats) {
      sheet.conditional_formats = source.conditional_formats;
    }

    // persist ID, name

    if (source.id) {
      sheet.id = source.id;
    }
    if (source.name) {
      sheet.name = source.name;
    }

    if (source.background_image) {
      sheet.background_image = source.background_image;
    }

    // FIXME: this should only be done on load (and possibly paste).
    // we don't need to do it on every parse, which also happens on 
    // undo and some other things.

    const patch_style = (style: CellStyle) => {

      // this part is for back compat with older color schemes, it 
      // could theoretically come out if we don't care (or maybe have a tool)

      // UPDATE for updated font properties

      const ref = (style as CellStyle & {
        text_color?: string;
        background?: string;
        border_top_color?: string;
        border_left_color?: string;
        border_bottom_color?: string;
        border_right_color?: string;

        font_bold?: boolean;
        font_italic?: boolean;
        font_underline?: boolean;
        font_strike?: boolean;

        font_size_value?: number;
        font_size_unit?: 'pt' | 'px' | 'em' | '%';

      });

      this.UpdateStyle(ref);

      if (ref.font_size_value || ref.font_size_unit) {

        ref.font_size = {
          unit: ref.font_size_unit || 'pt',
          value: ref.font_size_value || 10,
        };

        ref.font_size_unit = undefined;
        ref.font_size_value = undefined;
      }

      if (ref.font_bold) {
        ref.bold = true;
        ref.font_bold = undefined;
      }

      if (ref.font_italic) {
        ref.italic = true;
        ref.font_italic = undefined;
      }

      if (ref.font_underline) {
        ref.underline = true;
        ref.font_underline = undefined;
      }

      if (ref.font_strike) {
        ref.strike = true;
        ref.font_strike = undefined;
      }

      if (ref.text_color) {
        if (ref.text_color !== 'none') {
          ref.text = { text: ref.text_color };
        }
        ref.text_color = undefined; // will get cleared, eventually
      }

      if (ref.background) {
        if (ref.background !== 'none') {
          ref.fill = { text: ref.background };
        }
        ref.background = undefined; // ibid
      }

      if (ref.border_top_color) {
        if (ref.border_top_color !== 'none') {
          ref.border_top_fill = { text: ref.border_top_color };
        }
        ref.border_top_color = undefined;
      }

      if (ref.border_left_color) {
        if (ref.border_left_color !== 'none') {
          ref.border_left_fill = { text: ref.border_left_color };
        }
        ref.border_left_color = undefined;
      }

      if (ref.border_bottom_color) {
        if (ref.border_bottom_color !== 'none') {
          ref.border_bottom_fill = { text: ref.border_bottom_color };
        }
        ref.border_bottom_color = undefined;
      }

      if (ref.border_right_color) {
        if (ref.border_right_color !== 'none') {
          ref.border_right_fill = { text: ref.border_right_color };
        }
        ref.border_right_color = undefined;
      }

    };

    // use the new name, if available; fall back to the old name, and because
    // that's now optional, add a default.

    const cell_style_refs = source.styles || source.cell_style_refs || [];

    /*
    const cell_style_refs = source.cell_style_refs;
    */
    for (const entry of cell_style_refs) {
      patch_style(entry);
    }

    // styles (part 1) -- moved up in case we use inlined style refs

    // so this is converting "ref" (number) to "style" (properties)...
    // in the same object. why do we do this here, and early?

    sheet.cell_style = [];

    if (cell_style_refs) {
      (source.cell_styles || []).forEach((cell_style: CellStyleRef) => {
        if (typeof cell_style.ref === 'number') {
          cell_style.style =
            JSON.parse(JSON.stringify(cell_style_refs[cell_style.ref])); // clone
        }
      });
    }

    // data: cells (moved after style)

    sheet.cells.FromJSON(source.data);
    if (source.rows) sheet.cells.EnsureRow(source.rows - 1);
    if (source.columns) sheet.cells.EnsureColumn(source.columns - 1);

    // new style stuff

    // different handling for nested, flat, but we only have to
    // check once because data is either nested or it isn't.

    if (source.data) {
      if (IsFlatDataArray(source.data)) {
        for (const entry of source.data) {
          if (entry.style_ref) {
            if (!sheet.cell_style[entry.column]) sheet.cell_style[entry.column] = [];
            sheet.cell_style[entry.column][entry.row] = // entry.style;
              JSON.parse(JSON.stringify(cell_style_refs[entry.style_ref])); // clone
          }
        }
      }
      else {
        if (IsNestedRowArray(source.data)) {
          for (const block of source.data) {
            const row = block.row;
            for (const entry of block.cells) {
              const column = entry.column;
              if (entry.style_ref) {
                if (!sheet.cell_style[column]) sheet.cell_style[column] = [];
                sheet.cell_style[column][row] = // entry.style;
                  JSON.parse(JSON.stringify(cell_style_refs[entry.style_ref])); // clone
              }
            }
          }
        }
        else {
          for (const block of source.data) {
            const column = block.column;
            for (const entry of block.cells) {
              const row = entry.row;
              if (entry.style_ref) {
                if (!sheet.cell_style[column]) sheet.cell_style[column] = [];
                sheet.cell_style[column][row] = // entry.style;
                  JSON.parse(JSON.stringify(cell_style_refs[entry.style_ref])); // clone
              }
            }
          }
        }
      }
    }


    // freeze

    sheet.freeze.rows = 0;
    sheet.freeze.columns = 0;

    if (source.freeze) {
      sheet.freeze.rows = source.freeze.rows || 0;
      sheet.freeze.columns = source.freeze.columns || 0;
    }

    // scroll, optionally

    sheet.scroll_offset = source.scroll ? { ...source.scroll } : { x: 0, y: 0 };

    // wrap up styles

    for (const cell_style of ((source.cell_styles || []) as CellStyleRef[])) {
      if (cell_style.style) {
        if (!sheet.cell_style[cell_style.column]) sheet.cell_style[cell_style.column] = [];
        sheet.cell_style[cell_style.column][cell_style.row] = cell_style.style;

        // update for blocks
        // these are styles, not references... not sure why we translated 
        // (above) but if so, we probably need to clone

        if (cell_style.rows) {
          for (let r = 1; r < cell_style.rows; r++) {
            sheet.cell_style[cell_style.column][cell_style.row + r] = 
              JSON.parse(JSON.stringify(cell_style.style));
          }
        }
      }
    }

    sheet.sheet_style = source.sheet_style || {};
    // sheet.row_styles = source.row_style;
    // sheet.column_styles = source.column_style;

    // these are NOT arrays atm. that might be a problem (might not). I think
    // this was accidental. when running, we don't care, because empty array
    // indexes don't consume memory (AFAIK). when serializing, we do care, but
    // how we serialize shouldn't impact how we operate at runtime.

    // it breaks when we do patching (below), although we could just fix 
    // patching. also TODO: merge patching with the map routine.

    sheet.column_styles = {};
    sheet.row_styles = {};

    const MapStyles = (source_list: Record<number, number | CellStyle>, target_list: Record<number, CellStyle>) => {

      for (const key of Object.keys(source_list)) {
        const index = Number(key);
        const value = source_list[index];
        if (typeof value === 'number') {
          const properties = cell_style_refs[value];
          if (properties) {
            target_list[index] = JSON.parse(JSON.stringify(properties)); // clone jic
            patch_style(target_list[index]);
          }
        }
        else if (value) {
          target_list[index] = value;
          patch_style(target_list[index]);
        }
      }
    };

    MapStyles(source.row_style, sheet.row_styles);
    MapStyles(source.column_style, sheet.column_styles);

    /*
    for (const key of Object.keys(source.column_style)) {
      const index = Number(key);
      const value = source.column_style[index];
      if (typeof value === 'number') {
        const properties = cell_style_refs[value];
        if (properties) {
          sheet.column_styles[index] = JSON.parse(JSON.stringify(properties)); // clone jic
        }
      }
      else {
        sheet.column_styles[index] = value;
      }
    }
    */

    sheet.row_pattern = source.row_pattern || [];

    // patch other styles

    patch_style(sheet.sheet_style || {});
    for (const entry of sheet.row_pattern) {
      patch_style(entry);
    }

    /*
    for (const key of Object.keys(sheet.column_styles)) {
      patch_style(sheet.column_styles[key as any]);
    }

    for (const key of Object.keys(sheet.row_styles)) {
      patch_style(sheet.row_styles[key as any]);
    }
    */

    // ok


    // if (hints && !hints.data) sheet.FlushCellStyles();

    // sheet.default_row_height = obj.default_row_height;
    // sheet.default_column_width = obj.default_column_width;

    sheet.row_height_ = [];
    unflatten_numeric_array(sheet.row_height_, source.row_height || {},
    ); // sheet.default_row_height);
    // obj.default_row_height);

    if (sheet.row_height_.length) {
      sheet.cells.EnsureRow(sheet.row_height_.length - 1);
    }

    sheet.column_width_ = [];
    unflatten_numeric_array(sheet.column_width_, source.column_width || {},
    ); // sheet.default_column_width);
    // obj.default_column_width);

    if (sheet.column_width_.length) {
      sheet.cells.EnsureColumn(sheet.column_width_.length - 1);
    }

    // NOTE: we're padding out rows/columns here to be under annotations,
    // otherwise the pruning may have removed them. it would probably be
    // preferable to not prune them... that shouldn't add much extra data
    // because it would just be the number.

    // FIXME

    sheet.annotations = (source.annotations || []).map((entry) => new Annotation(entry));

    if (source.selection) {

      // copy to ensure there's no link to random object
      sheet.selection = JSON.parse(JSON.stringify(source.selection));

    }

    sheet.visible = true; // default
    if (typeof source.visible !== 'undefined') {
      sheet.visible = !!source.visible;
    }


    return sheet;

  }


  public Activate() {

    // load background image, if set

    if (this.background_image) {
      const resource = ValidateURI(this.background_image);
      if (resource) {
        this._image = document.createElement('img');
        this._image.src = resource;
      }

      // this._image = image_store.Get(this.background_image);
    }
  }

  /* *
   * factory method creates a sheet from a 2D array.
   *
   * /
  public static FromArray(data: any[] = [], transpose = false): Sheet {
    const sheet = new Sheet();
    sheet.cells.FromArray(data, transpose);

    return sheet;
  }
  */


  // --- public methods -------------------------------------------------------

  public MergeCells(area: Area): void {

    // FIXME: it's an error if this area includes some
    // (but not all) of another merge area.

    // ...

    // assuming we're good to go...

    area = area.Clone();
    this.cells.Apply(area, (cell, c, r) => {
      cell.merge_area = area;
      cell.render_clean = [];

      // clear data in !head
      if (c !== area.start.column || r !== area.start.row) cell.Reset();
    }, true);

  }

  public UnmergeCells(area: Area): void {

    // this _must_ be the full merge area. to get it, just get
    // the merge property from a particular cell or cells.

    // let's check:

    let match = true;
    this.cells.Apply(area, (cell) => {
      match = match && !!cell.merge_area && area.Equals(cell.merge_area);
    }, false);

    if (!match) {
      console.warn('area mismatch');
      return;
    }

    this.cells.Apply(area, (cell) => {
      cell.merge_area = undefined;
      cell.render_clean = [];
    }, false);

  }

  /**
   * FIXME: measure the font.
   * 
   * Can we use the same metrics as renderer? That uses a canvas. Obviously
   * canvas won't work if there's no DOM but it's OK if this method fails in
   * that case; the only question is will it break if it's running headless?
   */
  public StyleFontSize(style: CellStyle, default_properties: CellStyle = {}): number {

    let font_height = (style.font_size?.value || 0);

    let scale = 0;

    switch (style.font_size?.unit) {
      case 'px':
        font_height *= (75 / 100);
        break;

      case 'em':
        scale = style.font_size.value || 1;
        break;

      case '%':
        scale = (style.font_size.value || 100) / 100;
        break;
    }

    if (scale) {
      font_height = scale * (default_properties.font_size?.value || 10);
      if (default_properties.font_size?.unit === 'px') {
        font_height *= (75 / 100);
      }
    }

    return font_height || 10;

  }

  /**
   * FIXME: this is called in the ctor, which made sense when sheets
   * were more ephemeral. now that we update a single instance, rather
   * than create new instances, we lose this behavior. we should call
   * this when we change sheet style.
   * 
   * removing parameter, event
   */
  public UpdateDefaultRowHeight(): void {

    const composite = Style.Composite([this.default_style_properties, this.sheet_style]);

    if (typeof window !== 'undefined') {

      const measurement = Measurement.MeasureText(Style.Font(composite), 'M');
      const height = Math.round(measurement.height * 1.4);

      if (this.default_row_height < height) {
        this.default_row_height = height;
      }

    }
    /*
    else {
      // console.info('worker?');
    }
    */

  }

  /**
   * deprecated (or give me a reason to keep it)
   * KEEP IT: just maintain flexibility, it has very low cost
   */
  public SetRowHeaders(headers: CellValue[]): void {
    this.row_headers = headers.map(value => value === undefined ? '' : value.toString());
    if (this.row_headers) {
      this.cells.EnsureRow(this.row_headers.length - 1);
    }
  }

  /**
   * deprecated (or give me a reason to keep it)
   * KEEP IT: just maintain flexibility, it has very low cost
   */
  public SetColumnHeaders(headers: CellValue[]): void {
    this.column_headers = headers.map(value => value === undefined ? '' : value.toString());
    if (headers) {
      this.cells.EnsureColumn(headers.length - 1);
    }
  }

  /**
   * deprecated
   * KEEP IT: just maintain flexibility, it has very low cost
   */
  public RowHeader(row: number): string | number {
    if (this.row_headers) {
      if (this.row_headers.length > row) return this.row_headers[row];
      return '';
    }
    return row + 1;
  }

  /**
   * deprecated
   * KEEP IT: just maintain flexibility, it has very low cost
   * (we did drop the multiple rows, though)
   */
  public ColumnHeader(column: number): string {
    let s = '';
    if (this.column_headers) {
      if (this.column_headers.length > column) return this.column_headers[column];
      return '';
    }
    for (; ;) {
      const c = column % 26;
      s = String.fromCharCode(65 + c) + s;
      column = Math.floor(column / 26);
      if (column) column--;
      else break;
    }
    return s;
  }

  public GetRowHeight(row: number): number {
    const height = this.row_height_[row];
    if (typeof height === 'undefined') return this.default_row_height;
    return height;
  }

  public SetRowHeight(row: number, height: number): number {
    this.row_height_[row] = height;
    this.cells.EnsureRow(row);
    return height;
  }

  public GetColumnWidth(column: number): number {
    const width = this.column_width_[column];
    if (typeof width === 'undefined') return this.default_column_width;
    return width;
  }

  public SetColumnWidth(column: number, width: number): number {
    this.column_width_[column] = width;
    this.cells.EnsureColumn(column);
    return width;
  }

  /**
   * returns set of properties in B that differ from A. returns 
   * property values from B.
   * 
   * this is the function I could never get to work inline for 
   * CellStyle -- not sure why it works better with a generic 
   * function (although the partial here is new, so maybe it's that?)
   *
   * seems to be related to
   * https://github.com/microsoft/TypeScript/pull/30769
   * 
   */
  public Delta<T extends object>(A: T, B: T): Partial<T> {

    const result: Partial<T> = {};

    // keys that are in either object. this will result in some
    // duplication, probably not too bad. could precompute array? (...)

    // you could do that using a composite object, but would be wasteful.
    // would look good in typescript but generate extra javascript. might
    // still be faster, though? (...)

    const keys = [...Object.keys(A), ...Object.keys(B)] as Array<keyof T>;

    // FIXME: should check if B[key] is undefined, in which case you don't
    // want it? (...) that seems appropriate, but since the method we are
    // replacing did not do that, I'm hesitant to do it now

    for (const key of keys) {
      const a = A[key];
      const b = B[key];

      // we are not checking for arrays, that's not a consideration atm

      if (typeof a === 'object' && typeof b === 'object') {

        // is this faster than checking properties? 
        // especially if we know the list?

        if (JSON.stringify(a) !== JSON.stringify(b)) {
          result[key] = b;
        }

      }
      else if (a !== b) {
        result[key] = b;
      }

      //if (A[key] !== B[key]) {
      //  result[key] = B[key];
      //}

    }

    return result;

  }

  /**
   * updates cell styles. flushes cached style.
   *
   * @param delta merge with existing properties (we will win conflicts)
   * @param inline this is part of another operation, don't do any undo/state updates
   */
  public UpdateCellStyle(address: ICellAddress, properties: CellStyle, delta = true): void {

    // so what this is doing is constructing two merge stacks: one including
    // the cell style, and one without. any deltas among the two are the cell
    // style. the aim here is to remove properties that would be duplicative
    // because they stack, so if the base sheet has color=red, there is no
    // reason to apply that to the cell as well.

    const { row, column } = address;

    if (!this.cell_style[column]) this.cell_style[column] = [];

    // testing
    // const underlying = this.CompositeStyleForCell(address, false);
    const underlying = this.CompositeStyleForCell(address, false, false, undefined, false);

    const merged = Style.Composite([
      this.default_style_properties,
      underlying,
      Style.Merge(this.cell_style[column][row] || {}, properties, delta),
    ]);

    const composite = this.Delta(underlying, merged);

    /*
    // this is type "any" because of the assignment, below, which fails
    // otherwise. however this could be done with spread assignments? (...)
    // A: no, it's not merging them, it is looking for deltas.
    // ...but, what if you filtered? (...) [A] how?

    // I think the only way to do it with types would be to use delete, which 
    // somehow seems wasteful and slow (although I have not validated that)

    const composite: any = {};

    // find properties that are different, those will be the cell style.

    for (const key of Object.keys(merged) as Style.PropertyKeys[]) {
      if (merged[key] !== underlying[key]) {
        composite[key] = merged[key];
      }
    }
    for (const key of Object.keys(underlying) as Style.PropertyKeys[]) {
      if (merged[key] !== underlying[key]) {
        composite[key] = merged[key];
      }
    }
    */

    this.cell_style[column][row] = composite; // merged;

    // targeted flush
    // this.CellData(address).FlushStyle();
    this.BleedFlush({start: address, end: address});

  }

  /**
   * invalidate sets the "render dirty" flag on cells, whether there
   * is any change or not. we are currently using it to force rendering
   * when border/background changes, and we need to handle bleed into
   * neighboring cells.
   */
  public Invalidate(area: Area): void {
    this.cells.Apply(this.RealArea(area), cell => cell.render_clean = []);
  }

  /**
   *
   * @param area
   * @param style
   * @param delta
   * @param render LEGACY PARAMETER NOT USED
   */
  public UpdateAreaStyle(area?: Area, style: CellStyle = {}, delta = true): void {

    if (!area) return;

    if (area.entire_sheet) {
      this.UpdateSheetStyle(style, delta);
    }
    else if (area.entire_column) {
      for (let column = area.start.column; column <= area.end.column; column++) {
        this.UpdateColumnStyle(column, style, delta);
      }
    }
    else if (area.entire_row) {
      for (let row = area.start.row; row <= area.end.row; row++) {
        this.UpdateRowStyle(row, style, delta);
      }
    }
    else area.Array().forEach((address) => this.UpdateCellStyle(address, style, delta));

  }

  /**
   * checks if the given cell has been assigned a specific style, either for
   * the cell itself, or for row and column.
   */
  public HasCellStyle(address: ICellAddress): boolean {
    return !!((this.cell_style[address.column] && this.cell_style[address.column][address.row])
      || this.row_styles[address.row]
      || this.column_styles[address.column]
      || this.row_pattern.length);
  }

  /**
   * returns the next non-hidden column. so if you are column C (2) and columns
   * D, E, and F are hidden, then it will return 6 (G).
   */
  public NextVisibleColumn(column: number): number {
    for (++column; this.column_width_[column] === 0; column++) { /* */ }
    return column;
  }

  /** 
   * @see NextVisibleColumn 
   * because this one goes left, it may return -1 meaning you are at the left edge 
   */
  public PreviousVisibleColumn(column: number): number {
    for (--column; column >= 0 && this.column_width_[column] === 0; column--) { /* */ }
    return column;
  }

  /**
   * @see NextVisibleColumn
   */
  public NextVisibleRow(row: number): number {
    for (++row; this.row_height_[row] === 0; row++) { /* */ }
    return row;
  }

  /**
   * @see PreviousVisibleColumn
   */
  public PreviousVisibleRow(row: number): number {
    for (--row; row >= 0 && this.row_height_[row] === 0; row--) { /* */ }
    return row;
  }

  /**
   * if this cell is part of a table, get row information -- is this
   * an alternate row, is it the header, is it the last (visible) row
   * 
   * @param table 
   * @param row 
   * @returns 
   */
  public TableRow(table: Table, row: number): {
    alternate?: boolean;
    header?: boolean;
    last?: boolean;
    totals?: boolean;
  } {

    const result = {
      alternate: false, 
      header: (row === table.area.start.row), 
      last: false, 
      totals: (table.totals_row && row === table.area.end.row),
    }

    // can short circuit here

    if (result.header || result.totals) {
      return result;
    }

    // how we handle last row depends on totals. if we have a totals
    // row, and it's visible, we don't need to do the "last row" thing.

    const totals_visible = (table.totals_row && (this.GetRowHeight(table.area.end.row) > 0));

    if (!totals_visible) {
      let last = table.area.end.row;
      for ( ; last >= table.area.start.row; last-- ) {
        if (this.GetRowHeight(last)) {
          result.last = (last === row);
          break;
        }
      }
    }

    let start = table.area.start.row + 1 ; // (table.headers ? 1 : 0);
    for ( ; start <= table.area.end.row; start++ ) {
      if (!this.GetRowHeight(start)) {
        continue;
      }

      result.alternate = !result.alternate;
      if (start === row) {
        break;
      }
    }

    return result;
  }

  /**
   * returns style properties for cells surrounding this cell, 
   * mapped like a number pad:
   * 
   * +---+---+---+
   * | 7 | 8 | 9 |
   * +---+---+---+
   * | 4 | X | 6 |
   * +---+---+---+
   * | 1 | 2 | 3 |
   * +---+---+---+
   * 
   * presuming you already have X (5). this is called by renderer, we 
   * move it here so we can inline the next/previous loops.
   * 
   */
  public SurroundingStyle(address: ICellAddress, table?: TableTheme): CellStyle[] {
    const map: CellStyle[] = [{}, {}, {}, {}, {}, {}, {}, {}, {}, {}];

    // FIXME: what about merges? (...)

    let column_right = address.column + 1;
    let column_left = address.column - 1;
    let row_below = address.row + 1;
    let row_above = address.row - 1;

    for (; this.column_width_[column_right] === 0; column_right++) { /* */ }
    for (; this.row_height_[row_below] === 0; row_below++) { /* */ }

    for (; column_left >= 0 && this.column_width_[column_left] === 0; column_left--) { /* */ }
    for (; row_above >= 0 && this.row_height_[row_above] === 0; row_above--) { /* */ }

    if (column_left >= 0 && row_above >= 0) {
      map[7] = this.CellStyleData({ row: row_above, column: column_left }, table) || {};
    }

    if (column_left >= 0) {
      map[4] = this.CellStyleData({ row: address.row, column: column_left }, table) || {};
      map[1] = this.CellStyleData({ row: row_below, column: column_left }, table) || {};
    }

    if (row_above >= 0) {
      map[8] = this.CellStyleData({ row: row_above, column: address.column }, table) || {};
      map[9] = this.CellStyleData({ row: row_above, column: column_right }, table) || {};
    }

    map[6] = this.CellStyleData({ row: address.row, column: column_right }, table) || {};
    map[2] = this.CellStyleData({ row: row_below, column: address.column }, table) || {};
    map[3] = this.CellStyleData({ row: row_below, column: column_right }, table) || {};

    return map;
  }

  /**
   * get style only. as noted in the comment to `CellData` there used to be
   * no case where this was useful without calculated value as well; but we
   * now have a case: fixing borders by checking neighboring cells. (testing).
   * 
   * switching from null to undefined as "missing" type
   * 
   * UPDATE: this is a convenient place to do table formatting. table 
   * formatting is complicated because it's variable; it depends on row
   * visibility so we can't cache it. this is a good spot because we're 
   * already calling this function when doing border rendering; we can call 
   * it separately, if necessary, when rendering cells.
   * 
   * table formats are applied on top of cell formats, after compositing,
   * and we don't preserve the style.
   * 
   */
  public CellStyleData(address: ICellAddress, default_table_theme?: TableTheme): CellStyle | undefined {

    // don't create if it doesn't exist
    const cell = this.cells.GetCell(address);
    if (!cell) {
      return undefined;
    }

    // composite style if necessary
    if (!cell.style) {
      const index = this.GetStyleIndex(this.CompositeStyleForCell(address));
      cell.style = this.style_map[index];
    }

    if (cell.table) {

      const table_theme = cell.table.theme || default_table_theme;

      if (table_theme) {

        let style = JSON.parse(JSON.stringify(cell.style));
        const data = this.TableRow(cell.table, address.row);

        if (data.header) {
          if (table_theme.header) {  
            style = Style.Composite([style, table_theme.header]);
          }
        }
        else if (data.totals) {

          // like headers, totals is outside of the alternating rows thing
          if (table_theme.total) {
            style = Style.Composite([style, table_theme.total]);
          }
        }
        else {
          if (data.alternate) {
            if (table_theme.odd) {
              style = Style.Composite([style, table_theme.odd]);           
            }
          }
          else {
            if (table_theme.even) {
              style = Style.Composite([style, table_theme.even]);           
            }
          }
        }

        /*
        if (data.last) {
          if (table_styles.footer) {
            style = Style.Composite([style, table_styles.footer]);
          }
        }
        */

        return style;
      }
    }

    return cell.style;

  }

  /**
   * accessor to get cell style without row pattern -- for cut/copy
   * @param address 
   */
  public GetCopyStyle(address: ICellAddress): CellStyle {
    return this.CompositeStyleForCell(address, true, false, undefined, false);
  }

  /**
   * wrapper for getting all relevant render data.
   * TODO: merge in "FormattedValue". restructure data so we don't have
   * two caches (formatted and calculated).
   *
   * NOTE: we removed "GetCellStyle" in favor of this function. the rationale
   * is that there are no reasonable cases where someone looks up the style
   * without that being a next step to (or in reasonable proximity to)
   * rendering. so it's reasonable to call this function even if it's in
   * advance of rendering.
   *
   * NOTE: that applies to the "GetCellFormula" and "GetCellValue" functions
   * as well -- so remove those too.
   *
   * NOTE: actually GetCellFormula resolves array formulae, so maybe not --
   * or the caller needs to check.
   * 
   */
  public CellData(address: ICellAddress): Cell {

    const cell = this.cells.EnsureCell(address);

    // if cell has rendered type (i.e. not undefined), then it has
    // complete render data and we can return it as-is.

    if (cell.rendered_type) return cell;

    // otherwise we need to render it. if we have a calculated value, use that.

    let type: ValueType;
    let value: CellValue;

    if (cell.calculated_type) {
      value = cell.calculated;
      type = cell.calculated_type;
    }
    else {
      value = cell.value;
      type = cell.type;
    }

    // do we have style for this cell? if not, we need to composite it.

    if (!cell.style) {
      const index = this.GetStyleIndex(this.CompositeStyleForCell(address));
      cell.style = this.style_map[index];
    }

    // why is this done here? shouldn't it be done by/in the renderer?

    if (!type || value === null || typeof value === 'undefined') {
      cell.formatted = '';
      cell.rendered_type = ValueType.string;
    }
    else if (type === ValueType.number) {

      // IE11. not sure of the effect of this.

      if (isNaN(value as number)) {
        cell.formatted = // Style.Format(cell.style, value); // formats NaN
          (typeof cell.style.nan === 'undefined') ? 'NaN' : cell.style.nan;
      }
      else {
        cell.formatted = // Style.Format(cell.style, value);
          this.FormatNumber(value, cell.style.number_format);
      }
      cell.rendered_type = ValueType.number;
    }
    else if (type === ValueType.error) {
      cell.formatted = '#' + (value || 'ERR?');
      cell.rendered_type = ValueType.error;
    }
    else if (type === ValueType.boolean) {
      cell.formatted = value.toString().toUpperCase(); // implicit locale?
      cell.rendered_type = ValueType.boolean;
    }
    else if (type === ValueType.formula && cell.calculated === undefined) {
      cell.formatted = '';
      cell.rendered_type = ValueType.string;
    }
    else if (type === ValueType.complex) {

      // formatting complex value (note for searching)
      // here testing "mathematical italic small i", "𝑖", U+1D456
      //
      // I'm not sure this is a good idea, the character might not be available
      // in a particular font (not sure if those are auto-filled or what)
      //
      // what we _should_ do is have a formatting flag (in text part) to
      // indicate italic, and then render a regular lower-case i in italic.
      // that also means that if you copy it as text, it's still just a regular
      // i and not a high-value unicode character. which is helpful.

      // OK we tried that and it looked like crap. I would like to go back
      // to using "𝑖" but I'm not sure... maybe a flag>

      // NOTE: all that moved to NumberFormat

      const complex = value as Complex;
      if (isNaN(complex.real) || isNaN(complex.imaginary)) {

        // render nan for nan values
        cell.formatted = // Style.Format(cell.style, value); // formats NaN
          (typeof cell.style.nan === 'undefined') ? 'NaN' : cell.style.nan;
      }
      else {
        const format = NumberFormatCache.Get(cell.style.number_format || '', true);
        cell.formatted = format.FormatComplex(complex);
      }

      cell.rendered_type = ValueType.complex;
    }
    else if (type === ValueType.dimensioned_quantity) {
      
      // is this really what we want? NaN mm? or can we just do NaN?

      // the reason for the question is that we want to move formatting
      // of DQ into format, in order that we can do logic on the formatting
      // side. but that won't work if we're short-circuiting here
      
      // actually I guess it's immaterial, NaN mm is effectively === to NaN ft

      if (isNaN((value as DimensionedQuantity).value)) {
        cell.formatted = // Style.Format(cell.style, value); // formats NaN
          (typeof cell.style.nan === 'undefined') ? 'NaN' : cell.style.nan;

        cell.formatted += (` ` + (value as DimensionedQuantity).unit);
      }
      else {
        const format = NumberFormatCache.Get(cell.style.number_format || '', true);
        cell.formatted = // Style.Format(cell.style, value);
          // this.FormatNumber((value as DimensionedQuantity).value, cell.style.number_format);
          // this.FormatNumber(value, cell.style.number_format);
          format.FormatDimensionedQuantity(value as DimensionedQuantity);
      }

      cell.rendered_type = ValueType.dimensioned_quantity; // who cares about rendered_type? (...)

    }
    else {

      // why is this being treated as a number? (...)
      // A: it's not, number format has a text section. defaults
      //    to @ (just show the text), but could be different

      cell.formatted = this.FormatNumber(value, cell.style.number_format);
      cell.rendered_type = ValueType.string;
    }

    // now we can return it
    return cell;

  }

  /**
   * format number using passed format; gets the actual format object
   * and calls method. returns a string or array of text parts
   * (@see treb-format).
   */
  public FormatNumber(value: CellValue, format = ''): string | TextPart[] {
    const formatted = NumberFormatCache.Get(format).FormatParts(value);
    if (!formatted.length) return '';
    if (formatted.length === 1 && !formatted[0].flag) { return formatted[0].text || ''; }
    return formatted;
  }

  // no references... removing
  //public ColumnHeaderHeight(): number {
  //  return this.column_header_height || this.default_row_height_x;
  //}

  /**
   * the only place this is called is in a method that shows/hides headers;
   * it sets the size either to 1 (hidden) or undefined, which uses the 
   * defaults here. that suggests we should have a show/hide method instead.
   * 
   * @param row_header_width 
   * @param column_header_height 
   */
  public SetHeaderSize(
    row_header_width = DEFAULT_ROW_HEADER_WIDTH,
    column_header_height = this.default_row_height): void {

    this.row_header_width = row_header_width;
    this.column_header_height = column_header_height;
  }

  /**
   * resize row to match character hight, taking into
   * account multi-line values.
   * 
   * UPDATE: since the only caller calls with inline = true, removing 
   * parameter, test, and extra behavior.
   */
  public AutoSizeRow(row: number, default_properties: CellStyle = {}, allow_shrink = true): void {

    let height = this.default_row_height;
    const padding = 9; // 9?

    for (let column = 0; column < this.cells.columns; column++) {

      const cell = this.CellData({ row, column });
      const style = cell.style;
      let text = cell.formatted || '';

      if (typeof text !== 'string') {
        text = text.map((part) => part.text).join('');
      }

      if (style && text && text.length) {
        const lines = text.split(/\n/);
        const font_height = Math.round(this.StyleFontSize(style, default_properties) * 1.5); // it's a start, we still need to measure properly
        height = Math.max(height, ((font_height || 10) + padding) * lines.length);
      }
    }

    if (!allow_shrink) {
      const test = this.GetRowHeight(row);
      if (test >= height) { return; }
    }

    this.SetRowHeight(row, height);

  }

  /* *
   * auto-sizes the column, but if the allow_shrink parameter is not set
   * it will only enlarge, never shrink the column.
   *
   * UPDATE: since the only caller calls with inline = true, removing 
   * parameter, test, and extra behavior.
   * 
   * UPDATE: moving to grid, for reasons of canvas...
   * /
  public AutoSizeColumn(column: number, allow_shrink = true): void {

    if (!Sheet.measurement_canvas) {
      Sheet.measurement_canvas = document.createElement('canvas');
    }
    Sheet.measurement_canvas.style.font = Style.Font(this.default_style_properties);
    console.info("SMC", Sheet.measurement_canvas.style.font);
    (self as any).SMC = Sheet.measurement_canvas;

    document

    const context = Sheet.measurement_canvas.getContext('2d');
    if (!context) return;

    let width = 12;
    const padding = 4 * 2; // FIXME: parameterize

    if (!allow_shrink) width = this.GetColumnWidth(column);

    for (let row = 0; row < this.cells.rows; row++) {
      const cell = this.CellData({ row, column });
      let text = cell.formatted || '';
      if (typeof text !== 'string') {
        text = text.map((part) => part.text).join('');
      }

      if (text && text.length) {
        context.font = Style.Font(cell.style || {});

        console.info({text, style: Style.Font(cell.style||{}), cf: context.font});

        width = Math.max(width, Math.ceil(context.measureText(text).width) + padding);
      }
    }

    this.SetColumnWidth(column, width);

  }
  */

  /** returns the style properties for a given style index */
  public GetStyle(index: number): CellStyle {
    return this.style_map[index];
  }

  /* *
   * if the cell is in an array, returns the array as an Area.
   * if not, returns falsy (null or undefined).
   *
   * FIXME: is this used? seems like the caller could do this
   * calculation.
   * 
   * Answer was no, so removed
   * /
  public ContainingArray(address: ICellAddress): Area | undefined {
    const cell = this.cells.GetCell(address);
    if (cell) return cell.area;
    return undefined;
  }
  */

  /**
   *
   * @param before_row insert before
   * @param count number to insert
   */
  public InsertRows(before_row = 0, count = 1): boolean {

    // this needs to be shared between sheet/cells and the
    // outside spreadsheet logic. we should not be fixing references,
    // for example, because we don't have the graph.

    // we should definitely fix merge heads. also array heads.

    // also: you cannot insert rows that would break arrays.
    // if the new row(s) are inside of a merged cell, that cell
    // consumes the new row(s).

    // validate we won't break arrays. a new row would break an
    // array if before_row is in an array and (before_row-1) is
    // in the same array.

    if (before_row) {
      for (let column = 0; column < this.cells.columns; column++) {
        const cell1 = this.cells.GetCell({ row: before_row - 1, column }, false);
        if (cell1 && cell1.area) {
          const cell2 = this.cells.GetCell({ row: before_row, column }, false);
          if (cell2 && cell2.area && cell2.area.Equals(cell1.area)) {
            return false; // failed
          }
        }
      }
    }

    // this.named_ranges.PatchNamedRanges(0, 0, before_row, count);

    // ok we can insert...

    if (count < 0) {
      this.cells.DeleteRows(before_row, -count);
    }
    else {
      this.cells.InsertRows(before_row, count);
    }

    // now we have to fix arrays and merge heads. these lists will keep
    // track of the _new_ starting address.

    const merge_heads: Record<string, Area> = {};
    const array_heads: Record<string, Area> = {};
    // const table_heads: Record<string, Table> = {};

    // now grab arrays and merge heads that are below the new rows
    // this should include merges that span the new range

    for (let row = before_row; row < this.cells.rows; row++) {
      for (let column = 0; column < this.cells.columns; column++) {
        const cell = this.cells.GetCell({ row, column }, false);
        if (cell) {

          /*
          if (cell.table) {
            const label = new Area(cell.table.area.start, cell.table.area.end).spreadsheet_label;
            if (!table_heads[label]) {
              table_heads[label] = cell.table;
            }
          }
          */

          if (cell.area && !array_heads[cell.area.spreadsheet_label]) {
            array_heads[cell.area.spreadsheet_label] = cell.area;
          }
          if (cell.merge_area && !merge_heads[cell.merge_area.spreadsheet_label]) {
            merge_heads[cell.merge_area.spreadsheet_label] = cell.merge_area;
          }
        }
      }
    }

    // console.info("IR arrays", array_heads);
    // console.info("IR merges", merge_heads);

    for (const key of Object.keys(array_heads)) {
      const head = array_heads[key];
      const patched = new Area(
        { row: head.start.row + count, column: head.start.column },
        { row: head.end.row + count, column: head.end.column });
      patched.Iterate((address) => {
        const cell = this.cells.GetCell(address, true);
        cell.area = patched;
      });
    }

    /*
    for (const key of Object.keys(table_heads)) {
      const table = table_heads[key];

      const patched_start = { ...table.area.start };
      if (table.area.start.row >= before_row) patched_start.row += count;
      const patched = new Area(
        patched_start,
        { row: table.area.end.row + count, column: table.area.end.column });

      table.area = { start: patched.start, end: patched.end };

      // we don't need to reset table for cells that already have it,
      // but we do need to add it to new rows. could simplify. FIXME

      patched.Iterate((address) => {
          const cell = this.cells.GetCell(address, true);
          cell.table = table;
        });
    }
    */

    for (const key of Object.keys(merge_heads)) {
      const head = merge_heads[key];
      const patched_start = { row: head.start.row, column: head.start.column };
      if (head.start.row >= before_row) patched_start.row += count;
      const patched = new Area(
        patched_start,
        { row: head.end.row + count, column: head.end.column });
      patched.Iterate((address) => {
        const cell = this.cells.GetCell(address, true);
        cell.merge_area = patched;
      });
    }

    // row styles

    const row_keys = Object.keys(this.row_styles);
    const new_row_style: Record<number, CellStyle> = {};

    row_keys.forEach((key) => {
      const index = Number(key);
      if (index < before_row) new_row_style[index] = this.row_styles[index];
      else if (count < 0 && index < before_row - count) { /* ? */ }
      else new_row_style[index + count] = this.row_styles[index];
    });

    this.row_styles = new_row_style;

    // cell styles

    let args: Array<number | undefined> = [];

    if (count < 0) {
      args = [before_row, -count];
    }
    else {
      args = [before_row, 0];
      for (let i = 0; i < count; i++) args.push(undefined);
    }

    // console.info('m5.1');

    this.cell_style.forEach((column) => {

      if (column && column.length >= before_row) {
        // eslint-disable-next-line prefer-spread
        column.splice.apply(column, args as [number, number, CellStyle]);
      }
    });

    // console.info('m6');

    // row heights

    // eslint-disable-next-line prefer-spread
    this.row_height_.splice.apply(this.row_height_, args as [number, number, number]);

    // invalidate style cache
    this.FlushCellStyles();

    // console.info('m7');

    return true;

  }


  /**
   * see InsertRow for details
   */
  public InsertColumns(before_column = 0, count = 1): boolean {

    // check for array breaks

    if (before_column) {
      for (let row = 0; row < this.cells.rows; row++) {
        const cell1 = this.cells.GetCell({ row, column: before_column - 1 }, false);
        if (cell1 && cell1.area) {
          const cell2 = this.cells.GetCell({ row, column: before_column }, false);
          if (cell2 && cell2.area && cell2.area.Equals(cell1.area)) return false; // failed
        }
      }
    }

    // this.named_ranges.PatchNamedRanges(before_column, count, 0, 0);

    // ok we can insert...

    if (count < 0) {
      this.cells.DeleteColumns(before_column, -count);
    }
    else {
      this.cells.InsertColumns(before_column, count);
    }

    // now we have to fix arrays and merge heads. these lists will keep
    // track of the _new_ starting address.

    // NOTE: tables are handled by the grid routine. for a time we were
    // doing that here but it's easier to unify on the grid size, since
    // we may need to update column headers or remove the model reference.

    const merge_heads: Record<string, Area> = {};
    const array_heads: Record<string, Area> = {};

    // now grab arrays and merge heads that are below the new rows
    // this should include merges that span the new range

    for (let column = before_column; column < this.cells.columns; column++) {
      for (let row = 0; row < this.cells.rows; row++) {
        const cell = this.cells.GetCell({ row, column }, false);
        if (cell) {
          if (cell.area && !array_heads[cell.area.spreadsheet_label]) {
            array_heads[cell.area.spreadsheet_label] = cell.area;
          }
          if (cell.merge_area && !merge_heads[cell.merge_area.spreadsheet_label]) {
            merge_heads[cell.merge_area.spreadsheet_label] = cell.merge_area;
          }
        }
      }
    }

    for (const key of Object.keys(array_heads)) {
      const head = array_heads[key];
      const patched = new Area(
        { row: head.start.row, column: head.start.column + count },
        { row: head.end.row, column: head.end.column + count });
      patched.Iterate((address) => {
        const cell = this.cells.GetCell(address, true);
        cell.area = patched;
      });
    }

    for (const key of Object.keys(merge_heads)) {
      const head = merge_heads[key];
      const patched_start = { row: head.start.row, column: head.start.column };
      if (head.start.column >= before_column) patched_start.column += count;
      const patched = new Area(
        patched_start,
        { row: head.end.row, column: head.end.column + count });
      patched.Iterate((address) => {
        const cell = this.cells.GetCell(address, true);
        cell.merge_area = patched;
      });
    }

    // column styles

    const column_keys = Object.keys(this.column_styles);
    const new_column_style: Record<number, CellStyle> = {};

    column_keys.forEach((key) => {
      const index = Number(key);
      if (index < before_column) new_column_style[index] = this.column_styles[index];
      else if (count < 0 && index < before_column - count) { /* ? */ }
      else new_column_style[index + count] = this.column_styles[index];
    });

    this.column_styles = new_column_style;

    // cell styles

    let args: Array<number | undefined> = [];

    if (count < 0) {
      args = [before_column, -count];
    }
    else {
      args = [before_column, 0];
      for (let i = 0; i < count; i++) args.push(undefined);
    }

    // eslint-disable-next-line prefer-spread
    this.cell_style.splice.apply(this.cell_style, args as [number, number, CellStyle[]]);

    // row heights

    // eslint-disable-next-line prefer-spread
    this.column_width_.splice.apply(this.column_width_, args as [number, number, number]);

    // invalidate style cache

    this.FlushCellStyles();

    return true;

  }

  /** clear cells in area */
  public ClearArea(area: Area): void {

    // this is not allowed if any of the cells are in
    // an array, and the array does not match the passed
    // array.

    // ...

    // assuming it's ok, :

    area = this.RealArea(area);
    this.cells.Apply(area, (cell) => cell.Reset());

  }

  // ATM we have 4 methods to set value/values. we need a distinction for
  // arrays, but that could be a parameter. the single-value/multi-value
  // area functions could probably be consolidated, also the single-cell-
  // single-value function... you need logic either on the outside or the
  // inside, put that logic where it makes the most sense.

  // also some of this could be moved to the Cells class... if for no
  // other reason than to remove the iteration overhead

  public SetAreaValues2(area: Area, values: CellValue | CellValue[][]): void {

    // we don't want to limit this to the existing area, we only
    // want to remove infinities (if set). it's possible to expand
    // the grid here (maybe -- check option?)

    // actually, realarea already does exactly that -- which is not
    // what I thought. we may need a new, different method to clip.

    area = this.RealArea(area);
    this.cells.SetArea(area, values);
  }

  /**
   * set the area as an array formula, based in the top-left cell
   */
  public SetArrayValue(area: Area, value: CellValue): void {
    area = this.RealArea(area);
    this.cells.Apply(area, (element) => element.SetArray(area), true);
    const cell = this.cells.GetCell(area.start, true);
    cell.SetArrayHead(area, value);
  }

  /**
   * set a single value in a single cell
   */
  public SetCellValue(address: ICellAddress, value: CellValue): void {
    const cell = this.cells.GetCell(address, true);
    cell.Set(value);
  }

  /** 
   * FIXME: does not need to be in sheet 
   *
   * @param headers_only - only return tables if the cell is in the 
   * header (first) row. useful if you only want to worry about headers. 
   */
  public TablesFromArea(area: IArea|ICellAddress, headers_only = false): Table[] {

    if (IsCellAddress(area)) {
      const cell = this.cells.GetCell(area, false);
      if (cell?.table) {
        if (!headers_only || (area.row === cell.table.area.start.row)) {
          return [cell.table];
        }
      }
      return [];
    }

    const set: Set<Table> = new Set();

    for (let row = area.start.row; row <= area.end.row; row++) {
      for (let column = area.start.column; column <= area.end.column; column++) {
        const cell = this.cells.GetCell({row, column}, false);
        if (cell?.table && !set.has(cell.table)) {
          if (!headers_only || (row === cell.table.area.start.row)) {
            set.add(cell.table);
          }
        }
      }
    }

    return Array.from(set.values());

  }

  /**
   * returns the area bounding actual content
   * (i.e. flattening "entire row/column/sheet")
   *
   * FIXME: this does not clamp to actual cells... why not?
   * FIXME: so now we are (optionally) clamping end; should clamp start, too
   *
   * @param clamp -- new parameter will optionally clamp to actual sheet size
   */
  public RealArea(area: Area, clamp = false): Area {

    const start = area.start; // this is a copy
    const end = area.end;     // ditto

    if (area.entire_row) {
      start.column = 0;
      start.absolute_column = false;
      end.column = this.cells.columns - 1;
      end.absolute_column = false;
    }

    if (area.entire_column) {
      start.row = 0;
      start.absolute_row = false;
      end.row = this.cells.rows - 1;
      end.absolute_row = false;
    }

    if (clamp) {
      if (end.row >= this.rows) {
        end.row = this.rows - 1;
        end.absolute_row = false;
      }
      if (end.column >= this.columns) {
        end.column = this.columns - 1;
        end.absolute_column = false;
      }
    }

    return new Area(start, end);

  }

  /**
   * this is a new GetCellStyle function, used for external access
   * to style (for API access). there was an old GetCellStyle function
   * for rendering, but that's been removed (control+F for info).
   * 
   * Q: does this include conditional formatting? (...)
   */
  public GetCellStyle(area: ICellAddress|IArea, apply_theme = false): CellStyle|CellStyle[][] {

    if (IsCellAddress(area)) {
      return this.CompositeStyleForCell(area, true, false, apply_theme);
    }

    if (area.start.row === area.end.row && area.start.column === area.end.column) {
      return this.CompositeStyleForCell(area.start, true, false, apply_theme);
    }

    const result: CellStyle[][] = [];

    for (let r = area.start.row; r <= area.end.row; r++) {
      const row: CellStyle[] = [];
      for (let c = area.start.column; c <= area.end.column; c++) {
        // const cell = this.CellData({row: r, column: c});
        // row.push(cell.style || {});
        row.push(this.CompositeStyleForCell({row: r, column: c}, true, false, apply_theme));
      }
      result.push(row);
    }

    return result;

  }

  ///
  public FormattedCellValue(address: ICellAddress): CellValue {

    const cell = this.CellData(address);
    if (!cell) {
      return undefined;
    }

    if (typeof cell.formatted === 'string') return cell.formatted;
    if (cell.formatted) {
      return cell.formatted.map(part => {
        switch (part.flag) {
          case 1:
            return ' ';
          case 2:
            return ' '; // ??
          default:
            return part.text;
        }
      }).join('');
    }
    return cell.value;
  }

  public GetFormattedRange(from: ICellAddress, to: ICellAddress = from): CellValue | CellValue[][] {

    if (from.row === to.row && from.column === to.column) {
      return this.FormattedCellValue(from);
    }

    const result: CellValue[][] = [];

    // grab rows
    for (let row = from.row; row <= to.row; row++) {
      const target: CellValue[] = [];
      for (let column = from.column; column <= to.column; column++) {
        target.push(this.FormattedCellValue({ row, column }));
      }
      result.push(target);
    }

    return result;

  }

  /**
   * get all styles used in the sheet. this is used to populate color
   * and number format lists in the toolbar. we used to just serialize
   * the document and use that, but that's absurdly wasteful. for this
   * application we don't even need composites.
   * 
   * although, this is a bit dangerous because you could (in theory)
   * modify the results in place. so maybe we should either duplicate or
   * just return the requested data...
   */
  public NumberFormatsAndColors(
    color_map: Record<string, number>,
    number_format_map: Record<string, number>,
  ): void {

    const parse = (style: CellStyle) => {

      if (style.number_format) {
        number_format_map[style.number_format] = 1;
      }

      if (style.text?.text && style.text.text !== 'none') {
        // const color = Measurement.MeasureColorARGB(style.text_color);
        color_map[style.text.text] = 1;
      }

      if (style.fill?.text) {
        color_map[style.fill.text] = 1;
      }

      //if (style.background && style.background !== 'none') {
      //  color_map[style.background] = 1;
      //}

      if (style.border_top_fill?.text) {
        color_map[style.border_top_fill.text] = 1;
      }
      if (style.border_left_fill?.text) {
        color_map[style.border_left_fill.text] = 1;
      }
      if (style.border_right_fill?.text) {
        color_map[style.border_right_fill.text] = 1;
      }
      if (style.border_bottom_fill?.text) {
        color_map[style.border_bottom_fill.text] = 1;
      }

    };

    parse(this.sheet_style);

    for (const key in this.row_styles) {
      parse(this.row_styles[key]);
    }

    for (const key in this.column_styles) {
      parse(this.column_styles[key]);
    }

    for (const style of this.row_pattern) {
      parse(style);
    }

    for (const row of this.cell_style) {
      if (row) {
        for (const style of row) {
          if (style) {
            parse(style);
          }
        }
      }
    }

  }

  public CompressCellStyles(data: number[][]) {

    // we can almost certainly compress the cell style map (above) if there 
    // are consistent areas. not sure what the optimal algorithms for this 
    // are, but there are probably some out there. let's start naively and 
    // see what we can get.

    // I think the real issue is imports from XLSX; we're getting a lot
    // of individual cell styles where there should probably be R/C styles.

    // actually we might be working against ourselves here if we are 
    // removing populated cells from this array: because in that case we'll
    // get fewer contiguous blocks. perhaps we should have a "lookaround"
    // in the original array? (...)

    // OTOH this can never be _worse_ than the old method, and I don't think
    // it costs much more. so we'll stick with this for the time being, see
    // if we can further optimize later.

    // (note: tried passing the original array, and checking for overlap, 
    //  but ultimately savings was minimal. not worth it)

    const list: Array<{ row: number; column: number; ref: number, rows?: number }> = [];

    for (let c = 0; c < data.length; c++) {
      const column = data[c];
      
      if (column) {
        for (let r = 0; r < column.length; r++) {
          const style = column[r];
          if (style) {

            let k = r + 1;

            for (; k < column.length; k++) {
              if (column[k] !== style) { break; }
            }

            if ( k > r + 1 ){
              list.push({ row: r, column: c, ref: style, rows: k - r });
            }
            else {
              list.push({ row: r, column: c, ref: style });
            }

            r = k - 1;

          }
        }
      }
    }

    return list;

  }

  /**
   * generates serializable object. given the new data semantics this
   * has to change a bit. here is what we are storing:
   *
   * all style data (sheet, row/column, alternate and cell)
   * raw value for cell
   * array head for arrays
   * row height and column width arrays
   *
   * because we have sparse arrays, we convert them to flat objects first.
   */
  public toJSON(options: SerializeOptions = {}): SerializedSheet {

    // flatten height/width arrays

    const flatten_numeric_array = (arr: number[], default_value: number) => {
      const obj: Record<number, number> = {};

      for (let i = 0; i < arr.length; i++) {
        if ((typeof arr[i] !== 'undefined') && arr[i] !== default_value) obj[i] = arr[i];
      }
      if (Object.keys(obj).length) return obj;
      return undefined;
    };

    // flatten cell styles, which is a sparse array
    // UPDATE: ref table

    // NOTE: we originally did this (I think) because it's possible for a
    // cell to have a style but have no other data, and therefore not be
    // represented. but we should be able to store the data in the cell object
    // if we have it...

    let cell_style_refs = [{}]; // include an empty entry at zero

    const cell_style_map: Record<string, number> = {};

    const cell_reference_map: number[][] = [];

    // (1) create a map of cells -> references, and build the reference
    //     table at the same time. preserve indexes? (...)

    // it would be nice if we could use some sort of numeric test, rather
    // than leaving empty indexes as undefined -- that requires a type test
    // (to avoid zeros).

    const empty_json = JSON.stringify({});

    // actually we could just offset the index by 1... (see above)

    for (let c = 0; c < this.cell_style.length; c++) {
      const column = this.cell_style[c];
      if (column) {
        cell_reference_map[c] = [];
        for (let r = 0; r < column.length; r++) {
          if (column[r]) {
            const style_as_json = JSON.stringify(column[r]);
            if (style_as_json !== empty_json) {
              let reference_index = cell_style_map[style_as_json];
              if (typeof reference_index !== 'number') {
                cell_style_map[style_as_json] = reference_index = cell_style_refs.length;
                cell_style_refs.push(column[r]);
              }
              cell_reference_map[c][r] = reference_index;
            }
          }
        }
      }
    }

    // it might be more efficient to store cell styles separately from
    // cell data, as we might be able to compress it. it looks more like
    // an indexed image, and we likely don't have that many styles.

    /**
     * this assumes that "empty" style is at index 0
     */
    const StyleToRef = (style: CellStyle) => {

      const style_as_json = JSON.stringify(style);
      if (style_as_json === empty_json) {
        return 0;
      }

      let reference_index = cell_style_map[style_as_json];
      if (typeof reference_index !== 'number') {
        cell_style_map[style_as_json] = reference_index = cell_style_refs.length;
        cell_style_refs.push(style);
      }

      return reference_index;

    };

    // ensure we're not linked
    cell_style_refs = JSON.parse(JSON.stringify(cell_style_refs));

    // same here (note broken naming)
    const sheet_style = JSON.parse(JSON.stringify(this.sheet_style));
    // const row_style = JSON.parse(JSON.stringify(this.row_styles));
    // const column_style = JSON.parse(JSON.stringify(this.column_styles));
    const row_pattern = JSON.parse(JSON.stringify(this.row_pattern));

    // row and column styles are Record<number, props> and not arrays.
    // I think they should probably be arrays. it's not critical but
    // using records (objects) converts keys to strings, which is sloppy.


    // const column_style: Array<number|CellStyle> = [];
    // const row_style: Array<number|CellStyle> = [];

    const column_style: Record<number, CellStyle | number> = {};
    const row_style: Record<number, CellStyle | number> = {};

    for (const key of Object.keys(this.column_styles)) {
      const index = Number(key);
      const style = this.column_styles[index];
      if (style) {
        const reference = StyleToRef(style);
        if (reference) {
          column_style[index] = reference;
        }
      }
    }

    for (const key of Object.keys(this.row_styles)) {
      const index = Number(key);
      const style = this.row_styles[index];
      if (style) {
        const reference = StyleToRef(style);
        if (reference) {
          row_style[index] = reference;
        }
      }
    }

    const translate_border_color = (color: string | undefined, default_color: string | undefined): string | undefined => {
      if (typeof color !== 'undefined' && color !== 'none') {
        if (color === default_color) {
          return undefined;
        }
        else {
          return Measurement.MeasureColorARGB(color);
        }
      }
      return undefined;
    }

    const translate_border_fill = (color: Color = {}, default_color: Color = {}) => {
      const result: Color = {
        ...default_color,
        ...color,
      };
      if (result.text) {
        result.text = Measurement.MeasureColorARGB(result.text);
        return result;
      }
      else if (typeof result.theme === 'number') {
        return result;
      }
      return undefined;
    };

    // translate, if necessary
    if (options.export_colors) {
      const style_list: CellStyle[] = [];
      for (const group of [
        //row_style, column_style, // these are moved -> csr (which should be renamed)
        cell_style_refs, [sheet_style], row_pattern]) {
        if (Array.isArray(group)) {
          for (const entry of group) style_list.push(entry);
        }
        else {
          for (const key of Object.keys(group)) style_list.push(group[key]);
        }
      }

      for (const style of style_list as CellStyle[]) {

        // don't set "undefined" overrides. also, was this broken 
        // wrt all the defaults from top? probably

        let fill = translate_border_fill(style.border_top_fill, Style.DefaultProperties.border_top_fill);
        if (fill !== undefined) { style.border_top_fill = fill; }

        fill = translate_border_fill(style.border_left_fill, Style.DefaultProperties.border_left_fill);
        if (fill !== undefined) { style.border_left_fill = fill; }

        fill = translate_border_fill(style.border_right_fill, Style.DefaultProperties.border_right_fill);
        if (fill !== undefined) { style.border_right_fill = fill; }

        fill = translate_border_fill(style.border_bottom_fill, Style.DefaultProperties.border_bottom_fill);
        if (fill !== undefined) { style.border_bottom_fill = fill; }

        if (style.fill?.text) {
          style.fill.text = Measurement.MeasureColorARGB(style.fill.text);
        }

        //if (typeof style.background !== 'undefined' && style.background !== 'none') {
        //  style.background = Measurement.MeasureColorARGB(style.background);
        //}

        if (style.text) {
          if (style.text.text && style.text.text !== 'none') {
            style.text.text = Measurement.MeasureColorARGB(style.text.text);
          }
        }

      }
    }

    // FIXME: flatten row/column styles too

    // flatten data -- also remove unecessary fields (FIXME: you might
    // keep rendered data, so it doesn't have to do work on initial render?)

    const serialization_options: CellSerializationOptions = {
      calculated_value: !!options.rendered_values,
      preserve_type: !!options.preserve_type,
      expand_arrays: !!options.expand_arrays,
      decorated_cells: !!options.decorated_cells,
      nested: true,
      cell_style_refs: cell_reference_map,
      tables: !!options.tables,
    };

    // the rows/columns we export can be shrunk to the actual used area,
    // subject to serialization option.

    const serialized_data = this.cells.toJSON(serialization_options);
    const data = serialized_data.data;

    let { rows, columns } = serialized_data;

    if (!options.shrink) {
      rows = this.rows;
      columns = this.columns;
    }
    else {

      // pad by 1 (2?)

      rows += 2;
      columns += 1;

    }

    // push out for annotations

    for (const annotation of this.annotations) {
      if (!annotation.data.extent) {
        this.CalculateAnnotationExtent(annotation);
      }
      if (annotation.data.extent) {
        rows = Math.max(rows, annotation.data.extent.row + 1);
        columns = Math.max(columns, annotation.data.extent.column + 1);
      }
    }

    // (3) (style) for anything that hasn't been consumed, create a
    //     cell style map. FIXME: optional [?]

    /*
    const cell_styles: Array<{ row: number; column: number; ref: number }> = [];

    for (let c = 0; c < cell_reference_map.length; c++) {
      const column = cell_reference_map[c];
      if (column) {
        for (let r = 0; r < column.length; r++) {
          if (column[r]) {
            cell_styles.push({ row: r, column: c, ref: column[r] });
          }
        }
      }
    }

    const CS2 = this.CompressCellStyles(cell_reference_map);
    console.info({cs1: JSON.stringify(cell_styles), cs2: JSON.stringify(CS2)});
    */

    // using blocks. this is our naive method. we could do (at minimum)
    // testing row-dominant vs column-dominant and see which is better; 
    // but that kind of thing adds time, so it should be optional.

    const cell_styles = this.CompressCellStyles(cell_reference_map);

    const result: SerializedSheet = {

      // not used atm, but in the event we need to gate
      // or swap importers on versions in the future

      // FIXME: drop, in favor of container versioning. there's no point
      // in this submodule versioning (is there? ...)

      // version: (ModuleInfo as any).version,

      id: this.id,
      name: this.name,

      data,
      sheet_style,
      rows,
      columns,
      cell_styles,
      styles: cell_style_refs,
      row_style,
      column_style,

      conditional_formats: this.conditional_formats.length ? this.conditional_formats.map(format => ({...format, internal: undefined })) : undefined,

      row_pattern: row_pattern.length ? row_pattern : undefined,

      // why are these serialized? (...) export!

      default_row_height: this.default_row_height,
      default_column_width: this.default_column_width,

      row_height: flatten_numeric_array(this.row_height_, this.default_row_height),
      column_width: flatten_numeric_array(this.column_width_, this.default_column_width),

      selection: JSON.parse(JSON.stringify(this.selection)),
      annotations: JSON.parse(JSON.stringify(this.annotations)),

    };

    // omit default (true)
    if (!this.visible) {
      result.visible = this.visible;
    }

    if (this.scroll_offset.x || this.scroll_offset.y) {
      result.scroll = this.scroll_offset;
    }

    if (this.background_image) {
      result.background_image = this.background_image;
    }

    // moved to outer container (data model)

    /*
    // omit if empty

    if (this.named_ranges.Count()) {
      result.named_ranges = JSON.parse(JSON.stringify(this.named_ranges.Map()));
    }
    */

    // only put in freeze if used

    if (this.freeze.rows || this.freeze.columns) {
      result.freeze = this.freeze;
    }

    return result;
  }

  /*
   * export values and calcualted values; as for csv export (which is what it's for) * /
  public ExportValueData(transpose = false, dates_as_strings = false, export_functions = false): CellValue[][] {

    const arr: CellValue[][] = [];
    const data = this.cells.data;

    if (transpose) {
      const rowcount = data[0].length; // assuming it's a rectangle
      for (let r = 0; r < rowcount; r++) {
        const row: CellValue[] = [];
        for (const column of data) {
          const ref = column[r];
          let value: CellValue;
          if (!export_functions && typeof ref.calculated !== 'undefined') value = ref.calculated;
          else if (typeof ref.value === 'undefined') value = '';
          else value = ref.value;

          if (dates_as_strings && ref.style && typeof value === 'number') {
            const format = NumberFormatCache.Get(ref.style.number_format || '');
            if (format.date_format) value = format.Format(value);
          }

          // if (dates_as_strings && ref.style && ref.style.date && typeof value === 'number') {
          //  value = Style.Format(ref.style, value);
          // }
          row.push(value);
        }
        arr.push(row);
      }
    }
    else {
      for (const column_ref of data) {
        const column: CellValue[] = [];
        for (const ref of column_ref) {
          let value: CellValue;
          if (!export_functions && typeof ref.calculated !== 'undefined') value = ref.calculated;
          else if (typeof ref.value === 'undefined') value = '';
          else value = ref.value;

          if (dates_as_strings && ref.style && typeof value === 'number') {
            const format = NumberFormatCache.Get(ref.style.number_format || '');
            if (format.date_format) value = format.Format(value);
          }

          // if (dates_as_strings && ref.style && ref.style.date && typeof value === 'number') {
          //   value = Style.Format(ref.style, value);
          // }
          column.push(value);
        }
        arr.push(column);
      }
    }

    return arr;
  }
  */

  /** flushes ALL rendered styles and caches. made public for theme API */
  public FlushCellStyles(): void {
    this.style_map = [];
    this.style_json_map = [];
    this.cells.FlushCellStyles();
  }

  public ImportData(data: ImportedSheetData): void {

    const styles = data.styles;

    if (data.outline) {
      this.outline = data.outline;
    }

    // adding sheet style...

    // 0 is implicitly just a general style

    const sheet_style = data.sheet_style;
    if (sheet_style) {
      this.UpdateAreaStyle(
        new Area({ row: Infinity, column: Infinity }, { row: Infinity, column: Infinity }),
        styles[sheet_style]);
    }

    // and column styles...

    const column_styles = data.column_styles;
    if (column_styles) {
      for (let i = 0; i < column_styles.length; i++) {

        // 0 is implicitly just a general style

        if (column_styles[i]) {
          this.UpdateAreaStyle(new Area({ row: Infinity, column: i }, { row: Infinity, column: i }), styles[column_styles[i]]);
        }
      }
    }

    // this.cells.FromJSON(cell_data);
    this.cells.FromJSON(data.cells);
    if (data.name) {
      this.name = data.name || '';
    }

    // 0 is implicitly just a general style

    const cs = this.cell_style;
    for (const info of data.cells) {
      if (info.style_ref) {
        if (!cs[info.column]) cs[info.column] = [];
        cs[info.column][info.row] = styles[info.style_ref];
      }
    }

    for (let i = 0; i < data.column_widths.length; i++) {
      if (typeof data.column_widths[i] !== 'undefined') {

        // OK this is unscaled, we are setting unscaled from source data

        this.SetColumnWidth(i, data.column_widths[i]);
      }
    }

    for (let i = 0; i < data.row_heights.length; i++) {
      if (typeof data.row_heights[i] !== 'undefined') {

        // OK this is unscaled, we are setting unscaled from source data

        this.SetRowHeight(i, data.row_heights[i]);
      }
    }

    for (const annotation of data.annotations || []) {
      this.annotations.push(new Annotation(annotation));
    }

    if (data.hidden) {
      this.visible = false;
    }

  }

  // --- protected ------------------------------------------------------------

  /** 
   * figure out the last row/column of the annotation. this
   * might set it to 0/0 if there's no rect, just make sure
   * that it gets cleared on layout changes.
   */
  protected CalculateAnnotationExtent(annotation: Annotation): void {

    // this is much easier with layout, but we are leaving the old
    // coude to support older files -- OTOH, the layout will be created
    // at some point, we just need to make sure that happens before this
    // is called

    if (annotation.data.layout) {
      annotation.data.extent = { ...annotation.data.layout.br.address };
      return;
    }

    // 1000 here is just sanity check, it might be larger
    const sanity = 1000;

    annotation.data.extent = { row: 0, column: 0 };

    let right = annotation.rect?.right;
    if (right && this.default_column_width) { // also sanity check
      for (let i = 0; right >= 0 && i < sanity; i++) {
        right -= this.GetColumnWidth(i); // FIXME: check // it's ok, rect is scaled to unit
        if (right < 0) {
          annotation.data.extent.column = i;
          break;
        }
      }
    }

    let bottom = annotation.rect?.bottom;
    if (bottom && this.default_row_height) {
      for (let i = 0; bottom >= 0 && i < sanity; i++) {
        bottom -= this.GetRowHeight(i); // FIXME: check // it's ok, rect is scaled to unit
        if (bottom < 0) {
          annotation.data.extent.row = i;
          break;
        }
      }
    }

  }

  /* *
   * when checking style properties, check falsy but not '' or 0
   * (also strict equivalence)
   * /
  protected StyleEquals(a: any, b: any): boolean {
    return a === b ||
      ((a === false || a === null || a === undefined)
        && (b === false || b === null || b === undefined));
  }
  */

  /*
  protected Serialize() {
    return JSON.stringify(this);
  }
  */

  /*
  protected Deserialize(data: SerializedSheet) {
    Sheet.FromJSON(data, this.default_style_properties, this);

    // some overlap here... consolidate? actually, doesn't
    // fromJSON call flush styles? [A: sometimes...]

    this.cells.FlushCachedValues();
    this.FlushCellStyles();
  }
  */

  // --- private methods ------------------------------------------------------


  /**
   * update style properties. merge by default.
   *
   * this method will reverse-override properties, meaning if you have set (for
   * example) a cell style to bold, then you set the whole sheet to unbold, we
   * expect that the unbold style will control. instead of explicitly setting
   * the cell style, we go up the chain and remove any matching properties.
   */
  private UpdateSheetStyle(properties: CellStyle, delta = true) {

    this.sheet_style = Style.Merge(this.sheet_style, properties, delta);

    // reverse-override...

    // const keys = Object.keys(properties);
    const keys = Object.keys(properties) as PropertyKeys[];
    // const keys = Object.keys(this.sheet_style) as Style.PropertyKeys[];

    for (const style_column of this.cell_style) {
      if (style_column) {
        for (const style_ref of style_column) {
          if (style_ref) {
            keys.forEach((key) => delete style_ref[key]);
          }
        }
      }
    }

    for (const index of Object.keys(this.row_styles)) {
      keys.forEach((key) => delete this.row_styles[index as unknown as number][key]);
    }

    for (const index of Object.keys(this.column_styles)) {
      keys.forEach((key) => delete this.column_styles[index as unknown as number][key]);
    }

    // FIXME:  ROW PATTERN

    this.FlushCellStyles(); // not targeted

  }

  /**
   * updates row properties. reverse-overrides cells (@see UpdateSheetStyle).
   *
   * we also need to ensure that the desired effect takes hold, meaning if
   * there's an overriding column property (columns have priority), we will
   * need to update the cell property to match the desired output.
   */
  private UpdateRowStyle(row: number, properties: CellStyle, delta = true) {

    this.row_styles[row] = Style.Merge(this.row_styles[row] || {}, properties, delta);

    // reverse-override... remove matching properties from cells in this row
    // (we can do this in-place)

    // const keys = Object.keys(properties);
    const keys = Object.keys(properties) as PropertyKeys[];
    // const keys = Object.keys(this.row_styles[row]) as Style.PropertyKeys[];

    for (const column of this.cell_style) {
      if (column && column[row]) {

        // FIXME: we don't want to delete. reverse-add.
        keys.forEach((key) => delete column[row][key]);

      }
    }

    /*

    //
    // seems to be related to
    // https://github.com/microsoft/TypeScript/pull/30769
    //
    // not clear why the behavior should be different, but
    //
    // "indexed access with generics now works differently inside & outside a function."
    // 

    const FilteredAssign = <T>(test: T, source: T, target: T, keys: Array<keyof T>): void => {
      for (const key of keys) {
        if (test[key] !== undefined) {
          target[key] = source[key];
        }
      }
    };
    */

    // if there's a column style, it will override the row
    // style; so we need to set a cell style to compensate.

    // "override" because a reserved word in ts 4.3.2, possibly accidentally?
    // or possibly it was already a reserved word, and was handled incorrectly?
    // not sure. stop using it. 
    //
    // Actually just by the by, if it does work as described in
    //
    // https://github.com/microsoft/TypeScript/issues/2000
    //
    // then we should start using it where appropriate, because it is good.
    // just don't use it here as a variable name.

    for (let i = 0; i < this.cells.columns; i++) {
      if (this.column_styles[i]) {
        const column_style = this.column_styles[i];
        const overrides: CellStyle = this.cell_style[i] ? this.cell_style[i][row] || {} : {};

        for (const key of keys) {
          if (typeof column_style[key] !== 'undefined') {
            (overrides as any)[key] = properties[key];
          }
        }

        if (Object.keys(overrides).length) {
          if (!this.cell_style[i]) this.cell_style[i] = [];
          this.cell_style[i][row] = JSON.parse(JSON.stringify(overrides));
        }
      }
    }

    // FIXME: ROW PATTERN

    this.cells.Apply(this.RealArea(Area.FromRow(row)), (cell) => cell.FlushStyle());

  }

  /**
   * updates column properties. reverse-overrides cells (@see UpdateSheetStyle).
   */
  private UpdateColumnStyle(column: number, properties: CellStyle, delta = true) {

    this.column_styles[column] = Style.Merge(this.column_styles[column] || {}, properties, delta);

    // returning to this function after a long time. so what this is doing
    // is removing unecessary properties from style objects higher in the
    // style chain, if those properties are overridden. note that this doesn't
    // seem to prune now-empty styles, which it probably should...

    // in essence, we have a containing style object
    // { a: 1, c: 2 }
    //
    // then we iterate all cells in the column, and if there are any
    // matching properties they're deleted; so if a cell has
    // { a: 0, b: 1 }
    //
    // we drop the a property, so it becomes
    // { b: 1 }
    //
    // note you can drop and re-create the cell style object, because the cell's
    // reference is actually to a separate object (composited with the stack),
    // and the reference is cleared so the composite will be rebuilt when it's
    // needed next.

    // NOTE this was broken anyway; it wasn't taking the merge into account...
    // ALTHOUGH that breaks "remove-color" operations. I think the old way
    // took into account that the styles would be relatively in sync already.

    // reverse-override... I think we only need to override _cell_ values.

    const keys = Object.keys(properties) as PropertyKeys[];
    // const keys = Object.keys(this.column_styles[column]) as Style.PropertyKeys[];

    if (this.cell_style[column]) {
      for (const ref of this.cell_style[column]) {
        if (ref) {
          // FIXME: we don't want to delete. reverse-add.
          keys.forEach((key) => delete ref[key]);
        }
      }
    }

    this.cells.Apply(this.RealArea(Area.FromColumn(column)), (cell) => cell.FlushStyle());

    // FIXME: ROW PATTERN

  }

  /* *
   * flush the cache and the checklist. flush cell styles at the same
   * time. this should be called when adding/removing a conditional format.
   * optionally apply active formats again.
   * 
   * is this actually necessary? what's the use case? (...)
   * 
   * /
  public FlushConditionalFormats(reapply = false) {

    for (const [row, column] of this.conditional_format_checklist) {
      this.CellData({row, column}).FlushStyle();
    }

    this.conditional_format_checklist = [];
    this.conditional_format_cache = [];

    if (reapply) {
      this.ApplyConditionalFormats();
    }

  }
  */

  public BleedFlush(area: IArea) {

    let rows = [Math.max(0, area.start.row - 1), area.end.row + 1];
    let cols = [Math.max(0, area.start.column - 1), area.end.column + 1];

    for (let row = rows[0]; row <= rows[1]; row++) {
      for (let column = cols[0]; column <= cols[1]; column++) {
        // const cell = this.cells.EnsureCell({row, column});
        this.cells.GetCell({row, column}, false)?.FlushStyle();
      }
    }
    
  }

  /**
   * this version combines flushing the cache with building it, using
   * the application flag in the format objects. 
   * 
   * this function was set up to support comparing the two lists and
   * only flushing style if necessary; but that turns out to be so 
   * much additional work that I'm not sure it's preferable to just 
   * repaint. need to test.
   * 
   * ...we're also probably looping unecessarily. since we're using
   * those leaf nodes we can probably check if the state changed, and
   * it not, skip the loop pass. I think we'd need to identify or map
   * the applications though (meaning use a stack that matches the list
   * of formats). or you could even recheck everything if one of them 
   * changed, you'd still probably save a lot in cases where nothing
   * changed.
   * 
   */
  public ApplyConditionalFormats() {

    // we're not doing any pruning at the moment, so this is doing
    // a lot of unecessary looping -- we could start with one big
    // global check

    let updated = false;

    for (const format of this.conditional_formats) {
      if (format.internal?.vertex?.updated) {
        updated = true;
        break;
      }
    }

    if (!updated) {

      // that should save 90% of the calculation, we'll still do 
      // unecessary work but it's a step in the right direction.

      // note that this flag doesn't necessarily indicate anything
      // has changed -- it will get set if you do a global recalc,
      // because that marks everything as dirty. still a good step
      // though.

      return;
    }

    const temp: CellStyle[][][] = [];
    const checklist: IArea[] = [...this.conditional_format_checklist];

    this.conditional_format_checklist = []; // flush

    for (const format of this.conditional_formats) {

      if (format.internal?.vertex?.updated) {

        // console.info('updated');

        format.internal.vertex.updated = false;
      }

      // NOTE: if you go backwards, then you can short-circuit if a format 
      // is already set. except then if you want to support "stop" rules, 
      // that won't work. 
      //
      // although you might still want to go backwards as it's easier to 
      // apply stop rules in reverse (why? because if you are going backwards,
      // you can just drop everything on the stack when you see a 
      // stop rule. if you go forwards, you need some sort of indicator 
      // or flag).

      if (format.type === 'gradient') {
        const area = JSON.parse(JSON.stringify(format.area));
        const result = format.internal?.vertex?.result;

        if (result && format.internal?.gradient) {
          const property: 'fill'|'text' = format.property ?? 'fill';

          if (result.type === ValueType.array) {
            for (let row = area.start.row; row <= area.end.row; row++) {
              for (let column = area.start.column; column <= area.end.column; column++) {
                const value = result.value[column - area.start.column][row - area.start.row];
                if (value.type === ValueType.number) {
                  if (!temp[row]) { temp[row] = []; }
                  if (!temp[row][column] ) { temp[row][column] = []; }
                  const color = format.internal.gradient.Interpolate(value.value);
                  temp[row][column].push({ [property]: color});
                }
              }
            }
          }
          else if (result.type === ValueType.number) {
            const color = format.internal.gradient.Interpolate(result.value);
            for (let row = area.start.row; row <= area.end.row; row++) {
              if (!temp[row]) { temp[row] = []; }
              for (let column = area.start.column; column <= area.end.column; column++) {
                if (!temp[row][column] ) { temp[row][column] = []; }
                temp[row][column].push({ [property]: color});
              }
            }
          }

          checklist.push(area);
          this.conditional_format_checklist.push(area);

        }

      }
<<<<<<< HEAD
      else if (format.type === 'cell-match' || format.type === 'expression') {
        const area = JSON.parse(JSON.stringify(format.area));
        const result = format.internal?.vertex?.result;
=======
      if (format.type === 'cell-match') {
        const area = JSON.parse(JSON.stringify(format.area));
        const result = format.internal?.vertex?.result;

        if (result?.type === ValueType.array) {
          for (let row = area.start.row; row <= area.end.row; row++) {
            for (let column = area.start.column; column <= area.end.column; column++) {
              const value = result.value[column - area.start.column][row - area.start.row];
              if (value.value) {
                if (!temp[row]) { temp[row] = []; }
                if (!temp[row][column] ) { temp[row][column] = []; }
                temp[row][column].push(format.style);
              }
            }
          }
        }

        checklist.push(area);
        this.conditional_format_checklist.push(area);
      }
      if (format.type === 'expression') {
        if (format.applied) {
>>>>>>> c609f7d6

        if (result) {

          if (result.type === ValueType.array) {
            for (let row = area.start.row; row <= area.end.row; row++) {
              for (let column = area.start.column; column <= area.end.column; column++) {
                const value = result.value[column - area.start.column][row - area.start.row];
                if ((value.type === ValueType.boolean || value.type === ValueType.number) && !!value.value) {
                  if (!temp[row]) { temp[row] = []; }
                  if (!temp[row][column] ) { temp[row][column] = []; }
                  temp[row][column].push(format.style);
                }
              }
            }
          }
          else {
            if (result.type === ValueType.boolean || result.type === ValueType.number) {
              if(!!result.value) {
                for (let row = area.start.row; row <= area.end.row; row++) {
                  if (!temp[row]) { temp[row] = []; }
                  for (let column = area.start.column; column <= area.end.column; column++) {
                      if (!temp[row][column] ) { temp[row][column] = []; }
                      temp[row][column].push(format.style);
                  }
                }
              }
            }
          }
  
          checklist.push(area);
          this.conditional_format_checklist.push(area);
 
        }

      }
   
    }

    for (const area of checklist) {
      this.BleedFlush(area);
    }

    this.conditional_format_cache = temp;

  }

  /*
  public ApplyConditionalFormats() {

    this.FlushConditionalFormatCache();

    for (const entry of this.conditional_formats) {

      console.info({entry});

      if (entry.applied) {
        this.ApplyConditionalFormatCache(entry);
      }
    }

  }

  public FlushConditionalFormatCache() {

    // FIXME: need to flush any styles that are set, unless they match;
    // perhaps we should use an alternate cache so we can compare? TODO/FIXME

    for (const [row, row_data] of this.conditional_format_cache.entries()) {
      if (row_data) {
        for (const [column, column_data] of row_data.entries()) {
          if (column_data) {

            this.CellData({row, column}).FlushStyle();

          }
        }
      }
    }

    this.conditional_format_cache = [];

  }

  public ApplyConditionalFormatCache(format: ConditionalFormat) {
    
    for (let row = format.area.start.row; row <= format.area.end.row; row++ ) {
      for (let column = format.area.start.column; column <= format.area.end.column; column++ ) {
        if (!this.conditional_format_cache[row]) {
          this.conditional_format_cache[row] = [];
        }
        if (!this.conditional_format_cache[row][column]) {
          this.conditional_format_cache[row][column] = [];
        }
        this.conditional_format_cache[row][column].push(format.style);
        this.CellData({row, column}).FlushStyle();

      }
    }

  }
  */

  private ConditionalFormatForCell(address: ICellAddress): CellStyle[] {
    if (this.conditional_format_cache[address.row]) {
      return this.conditional_format_cache[address.row][address.column] || [];
    }
    return [];
  }

  /**
   * generates the composite style for the given cell. this
   * should only be used to generate a cache of styles (Q: really? PERF?)
   *
   * the "apply_cell_style" parameter is used for testing when pruning. we
   * want to check what happens if the cell style is not applied; if nothing 
   * happens, then we can drop the cell style (or the property in the style).
   */
  private CompositeStyleForCell(
        address: ICellAddress, 
        apply_cell_style = true, 
        apply_row_pattern = true, 
        apply_default = true,
        apply_conditional = true, ) {

    const { row, column } = address;
    const stack: CellStyle[] = [];
    
    if (apply_default) {
      stack.push(this.default_style_properties);
    }
    stack.push(this.sheet_style);

    if (apply_row_pattern && this.row_pattern.length) {
      stack.push(this.row_pattern[row % this.row_pattern.length]);
    }

    if (this.row_styles[row]) {
      stack.push(this.row_styles[row]);
    }

    if (this.column_styles[column]) {
      stack.push(this.column_styles[column]);
    }

    if (apply_cell_style
      && this.cell_style[column]
      && this.cell_style[column][row]) {
      stack.push(this.cell_style[column][row]);
    }

    if (apply_conditional) {
      stack.push(...this.ConditionalFormatForCell(address));
    }

    return Style.Composite(stack);
  }

  /**
   * can we use the rendered JSON as a key, instead? 
   */
  private GetStyleIndex(style: CellStyle) {

    const json = JSON.stringify(style);

    for (let i = 0; i < this.style_json_map.length; i++) {
      if (json === this.style_json_map[i]) return i; // match
    }

    // ok we need to add it to the list. make sure to add a copy,
    // and add json to the json index.

    const new_index = this.style_map.length;
    this.style_map.push(JSON.parse(json));
    this.style_json_map.push(json);

    return new_index;

  }

}

<|MERGE_RESOLUTION|>--- conflicted
+++ resolved
@@ -1,3413 +1,3387 @@
-/*
- * This file is part of TREB.
- *
- * TREB is free software: you can redistribute it and/or modify it under the 
- * terms of the GNU General Public License as published by the Free Software 
- * Foundation, either version 3 of the License, or (at your option) any 
- * later version.
- *
- * TREB is distributed in the hope that it will be useful, but WITHOUT ANY 
- * WARRANTY; without even the implied warranty of MERCHANTABILITY or FITNESS 
- * FOR A PARTICULAR PURPOSE. See the GNU General Public License for more 
- * details.
- *
- * You should have received a copy of the GNU General Public License along 
- * with TREB. If not, see <https://www.gnu.org/licenses/>. 
- *
- * Copyright 2022-2023 trebco, llc. 
- * info@treb.app
- * 
- */
-
-// --- treb imports -----------------------------------------------------------
-
-import { ValueType, Cells, Style, 
-  type CellStyle, 
-  type PropertyKeys,
-  type Color,
-  Area, IsFlatDataArray, 
-  IsNestedRowArray, IsCellAddress
-} from 'treb-base-types';
-import { NumberFormatCache } from 'treb-format';
-import { Measurement, ValidateURI } from 'treb-utils';
-
-import type { TextPart ,
-  Cell, ICellAddress, CellSerializationOptions, CellValue, ImportedSheetData, Complex, 
-  DimensionedQuantity, IArea, Table, TableTheme, HorizontalAlign, VerticalAlign} from 'treb-base-types';
-
-// --- local imports ----------------------------------------------------------
-
-import type { FreezePane, SerializedSheet, ScrollOffset } from './sheet_types';
-import type { SerializeOptions } from './serialize_options';
-import type { GridSelection } from './grid_selection';
-import { CreateSelection } from './grid_selection';
-import { Annotation } from './annotation';
-import type { ConditionalFormatList } from './conditional_format';
-
-// --- constants --------------------------------------------------------------
-
-const DEFAULT_COLUMN_WIDTH = 100;
-// const DEFAULT_ROW_HEIGHT = 26; // not used because it's based on font (theoretically)
-const DEFAULT_ROW_HEADER_WIDTH = 60;
-
-// does this have optional ref/style because an older version inlined styles, 
-// instead of using references? we can probably drop support for that because
-// if that was the case, it was a long time ago
-
-interface CellStyleRef {
-  row: number;
-  column: number;
-  ref?: number;
-  style?: CellStyle;
-  rows?: number;
-}
-
-export class Sheet {
-
-  // --- static members -------------------------------------------------------
-
-  public static base_id = 100;
-
-  public static readonly default_sheet_name = 'Sheet1';
-
-  // FIXME: use the external measurement object (from utils)
-  // private static measurement_canvas?: HTMLCanvasElement;
-
-  /**
-   * adding verbose flag so we can figure out who is publishing
-   * (and stop -- part of the ExecCommand switchover)
-   */
-  // public static readonly sheet_events = new EventSource<SheetEvent>(true, 'sheet-events');
-
-
-  // --- instance members -----------------------------------------------------
-
-  /**
-   * in the old model, we had a concept of "default" style properties. we then
-   * used that object for theming: we would set default properties when the theme
-   * changed.
-   *
-   * the problem is that if there are multiple instances on a single page, with
-   * different themes, they would clash.
-   *
-   * so the new concept is to have a default property set per instance, managed
-   * by the grid instance. any sheets that are loaded in/created by grid will
-   * get a reference to that property set, and grid can update it as desired.
-   *
-   * because it's a reference, it should be constant.
-   * FIXME: move to model...
-   */
-  public readonly default_style_properties: CellStyle;
-
-  /* moved from grid */
-  public annotations: Annotation[] = [];
-
-  // moved from layout
-  public freeze: FreezePane = {
-    rows: 0,
-    columns: 0,
-  };
-
-  /** testing */
-  // public scale = 1.0;
-
-  public visible = true;
-
-  /** standard width (FIXME: static?) */
-  public default_column_width = 100;
-
-  /** standard height (FIXME: static?) */
-  public default_row_height = 25;
-
-  /** cells data */
-  public readonly cells: Cells = new Cells();
-
-  /**
-   * selection. moved to sheet to preserve selections in multiple sheets.
-   * this instance should just be used to populate the actual selection,
-   * not used as a reference.
-   */
-  public selection: GridSelection = CreateSelection();
-
-  /**
-   * cache scroll offset for flipping between sheets. should this be
-   * persisted? (...)
-   */
-  public scroll_offset: ScrollOffset = { x: 0, y: 0 };
-
-  /**
-   * named ranges: name -> area
-   * FIXME: this needs to move to an outer container, otherwise we
-   * may get conflicts w/ multiple sheets. unless we want to allow that...
-   */
-  // public named_ranges = new NamedRangeCollection();
-
-  public name = Sheet.default_sheet_name;
-
-  public background_image?: string;
-
-  protected _image: HTMLImageElement|undefined = undefined;
-
-  public get image(): HTMLImageElement|undefined {
-    return this._image;
-  }
-
-  /**
-   * @internal
-   */
-  public conditional_formats: ConditionalFormatList = [];
-
-  /**
-   * @internal
-   * 
-   * testing, not serialized atm
-   */
-  public outline: number[] | undefined;
-
-  /** internal ID */
-  // tslint:disable-next-line: variable-name
-  private id_: number;
-
-  // tslint:disable-next-line:variable-name
-  private row_height_: number[] = [];
-
-  // tslint:disable-next-line:variable-name
-  private column_width_: number[] = [];
-
-  /**
-   * optionally, custom row headers (instead of 1...2...3...)
-   * FIXME: should maybe be a function instead?
-   * FIXME: why is this any type? just sloppiness?
-   */
-  private row_headers: string[] = [];
-
-  /**
-   * optionally, custom column headers (instead of A...B...C...)
-   * FIXME: should maybe be a function instead?
-   * FIXME: why is this any type? just sloppiness?
-   */
-  private column_headers: string[] = [];
-
-  /** size of header */
-  private row_header_width = 100;
-
-  /** size of header */
-  private column_header_height = 25;
-
-  // we cache composite styles so we don't wind up with objects
-  // for every cell, when all we need is a single reference.
-
-  private style_map: CellStyle[] = [];
-
-  // we use json for comparison. it should be faster than the alternative
-  // (even if that doesn't make sense).
-
-  private style_json_map: string[] = [];
-
-  // style now uses overlays, but we want to precalculate the
-  // overlaid values. we need to hold on to the originals, in
-  // the event something changes, so we can redo the calculation.
-
-  // there's a default at the bottom that gets applied to everything.
-  // (in Style). above that, we have the sheet style
-
-  private sheet_style: CellStyle = {};
-
-  // then individual (applied) row and column styles (indexed by row/column)
-
-  private row_styles: Record<number, CellStyle> = {};
-
-  private column_styles: Record<number, CellStyle> = {};
-
-  /* 
-  we used to have "alternate row" styles. it's clumsy, but it is a nice
-  effect. we will add that back via a "pattern". not sure how the UI would
-  work for this, but programatically it works.
- 
-  just rows atm, not columns.
-  */
-
-  private row_pattern: CellStyle[] = [];
-
-  // and finally any cell-specific styles. [FIXME: this is sparse]
-  // [why FIXME? sparse is OK in js]
-
-  private cell_style: CellStyle[][] = [];
-
-  /**
-   * applied conditional formats are stored them in this array;
-   * they will be stacked on top of cell style when rendering.
-   * conditional formats have top priority. [FIXME: what about tables?]
-   */
-  private conditional_format_cache: CellStyle[][][] = [];
-
-  /**
-   * this is a list of cells we formatted on the last pass, so we can 
-   * compare when applying conditional formats .
-   * 
-   * update: using areas
-   */
-  private conditional_format_checklist: IArea[] = [];
-
-  // --- accessors ------------------------------------------------------------
-
-  // public get column_header_count() { return this.column_header_count_; }
-
-  public get header_offset(): { x: number, y: number } {
-    return { x: this.row_header_width, y: this.column_header_height };
-  }
-
-  /** accessor: now just a wrapper for the call on cells */
-  public get rows(): number { return this.cells.rows; }
-
-  /** accessor: now just a wrapper for the call on cells */
-  public get columns(): number { return this.cells.columns; }
-
-  public get id(): number { return this.id_; }
-
-  public set id(id: number) {
-    this.id_ = id;
-    if (this.id >= Sheet.base_id) {
-      Sheet.base_id = this.id + 1;
-    }
-  }
-
-  /**
-   * constructor is now protected. use a factory method (Blank or FromJSON).
-   */
-  protected constructor(theme_style_properties: CellStyle) {
-
-    this.default_style_properties = theme_style_properties;
-
-    // FIXME: the below should be called in a separate 'init' method
-    // that can be called after we change styles (since it will measure)
-
-    this.default_column_width = DEFAULT_COLUMN_WIDTH;
-    this.row_header_width = DEFAULT_ROW_HEADER_WIDTH;
-    this.UpdateDefaultRowHeight();
-
-    this.id_ = Sheet.base_id++;
-
-  }
-
-  // --- class methods --------------------------------------------------------
-
-  public static Reset(): void {
-    this.base_id = 100;
-  }
-
-  /**
-   * factory method creates a new sheet
-   */
-  public static Blank(style_defaults: CellStyle, name?: string, rows = 30, columns = 20): Sheet {
-
-    const sheet = new Sheet(style_defaults);
-
-    if (name) {
-      sheet.name = name;
-    }
-
-    rows = Math.max(rows, 1);
-    columns = Math.max(columns, 1);
-    sheet.cells.EnsureCell({ row: rows - 1, column: columns - 1 });
-    return sheet;
-  }
-
-  /**
-   * update old-style alignment constants to the new symbolic values.
-   * updates in place.
-   */
-  public static UpdateStyle(properties: CellStyle) {
-
-    if (typeof properties.horizontal_align === 'number') {
-      const members: HorizontalAlign[] = [
-        '',       // Style.HorizontalAlign.None,
-        'left',   // Style.HorizontalAlign.Left,
-        'center', // Style.HorizontalAlign.Center,
-        'right',  // Style.HorizontalAlign.Right,
-      ]
-      properties.horizontal_align = members[properties.horizontal_align] || undefined;
-    }
-
-    if (typeof properties.vertical_align === 'number') {
-      const members: VerticalAlign[] = [
-        '',       // Style.VerticalAlign.None,
-        'top',    // Style.VerticalAlign.Top,
-        'bottom', // Style.VerticalAlign.Bottom,
-        'middle', // Style.VerticalAlign.Middle,
-      ]
-      properties.vertical_align = members[properties.vertical_align] || undefined;
-    }
-    
-  }
-
-  /**
-   * deserialize json representation. returns new instance or updates
-   * passed instance.
-   *
-   * FIXME: why not make this an instance method, always call on new instance?
-   *
-   * @param hints UpdateHints supports partial deserialization/replacement
-   * if we know there are only minor changes (as part of undo/redo, probably)
-   */
-  public static FromJSON(json: string | Partial<SerializedSheet>, style_defaults: CellStyle, sheet?: Sheet): Sheet {
-
-    const source: SerializedSheet = (typeof json === 'string') ?
-      JSON.parse(json) : json as SerializedSheet;
-
-    const unflatten_numeric_array = (target: number[], data: Record<string, number>) => { // , default_value: number) => {
-      Object.keys(data).forEach((key) => {
-        const index = Number(key) || 0;
-        target[index] = data[key];
-      });
-    };
-
-    if (!sheet) {
-      sheet = new Sheet(style_defaults);
-    }
-
-    if (source.default_column_width) {
-      sheet.default_column_width = source.default_column_width;
-    }
-    if (source.default_row_height) {
-      sheet.default_row_height = source.default_row_height;
-    }
-
-    if (source.conditional_formats) {
-      sheet.conditional_formats = source.conditional_formats;
-    }
-
-    // persist ID, name
-
-    if (source.id) {
-      sheet.id = source.id;
-    }
-    if (source.name) {
-      sheet.name = source.name;
-    }
-
-    if (source.background_image) {
-      sheet.background_image = source.background_image;
-    }
-
-    // FIXME: this should only be done on load (and possibly paste).
-    // we don't need to do it on every parse, which also happens on 
-    // undo and some other things.
-
-    const patch_style = (style: CellStyle) => {
-
-      // this part is for back compat with older color schemes, it 
-      // could theoretically come out if we don't care (or maybe have a tool)
-
-      // UPDATE for updated font properties
-
-      const ref = (style as CellStyle & {
-        text_color?: string;
-        background?: string;
-        border_top_color?: string;
-        border_left_color?: string;
-        border_bottom_color?: string;
-        border_right_color?: string;
-
-        font_bold?: boolean;
-        font_italic?: boolean;
-        font_underline?: boolean;
-        font_strike?: boolean;
-
-        font_size_value?: number;
-        font_size_unit?: 'pt' | 'px' | 'em' | '%';
-
-      });
-
-      this.UpdateStyle(ref);
-
-      if (ref.font_size_value || ref.font_size_unit) {
-
-        ref.font_size = {
-          unit: ref.font_size_unit || 'pt',
-          value: ref.font_size_value || 10,
-        };
-
-        ref.font_size_unit = undefined;
-        ref.font_size_value = undefined;
-      }
-
-      if (ref.font_bold) {
-        ref.bold = true;
-        ref.font_bold = undefined;
-      }
-
-      if (ref.font_italic) {
-        ref.italic = true;
-        ref.font_italic = undefined;
-      }
-
-      if (ref.font_underline) {
-        ref.underline = true;
-        ref.font_underline = undefined;
-      }
-
-      if (ref.font_strike) {
-        ref.strike = true;
-        ref.font_strike = undefined;
-      }
-
-      if (ref.text_color) {
-        if (ref.text_color !== 'none') {
-          ref.text = { text: ref.text_color };
-        }
-        ref.text_color = undefined; // will get cleared, eventually
-      }
-
-      if (ref.background) {
-        if (ref.background !== 'none') {
-          ref.fill = { text: ref.background };
-        }
-        ref.background = undefined; // ibid
-      }
-
-      if (ref.border_top_color) {
-        if (ref.border_top_color !== 'none') {
-          ref.border_top_fill = { text: ref.border_top_color };
-        }
-        ref.border_top_color = undefined;
-      }
-
-      if (ref.border_left_color) {
-        if (ref.border_left_color !== 'none') {
-          ref.border_left_fill = { text: ref.border_left_color };
-        }
-        ref.border_left_color = undefined;
-      }
-
-      if (ref.border_bottom_color) {
-        if (ref.border_bottom_color !== 'none') {
-          ref.border_bottom_fill = { text: ref.border_bottom_color };
-        }
-        ref.border_bottom_color = undefined;
-      }
-
-      if (ref.border_right_color) {
-        if (ref.border_right_color !== 'none') {
-          ref.border_right_fill = { text: ref.border_right_color };
-        }
-        ref.border_right_color = undefined;
-      }
-
-    };
-
-    // use the new name, if available; fall back to the old name, and because
-    // that's now optional, add a default.
-
-    const cell_style_refs = source.styles || source.cell_style_refs || [];
-
-    /*
-    const cell_style_refs = source.cell_style_refs;
-    */
-    for (const entry of cell_style_refs) {
-      patch_style(entry);
-    }
-
-    // styles (part 1) -- moved up in case we use inlined style refs
-
-    // so this is converting "ref" (number) to "style" (properties)...
-    // in the same object. why do we do this here, and early?
-
-    sheet.cell_style = [];
-
-    if (cell_style_refs) {
-      (source.cell_styles || []).forEach((cell_style: CellStyleRef) => {
-        if (typeof cell_style.ref === 'number') {
-          cell_style.style =
-            JSON.parse(JSON.stringify(cell_style_refs[cell_style.ref])); // clone
-        }
-      });
-    }
-
-    // data: cells (moved after style)
-
-    sheet.cells.FromJSON(source.data);
-    if (source.rows) sheet.cells.EnsureRow(source.rows - 1);
-    if (source.columns) sheet.cells.EnsureColumn(source.columns - 1);
-
-    // new style stuff
-
-    // different handling for nested, flat, but we only have to
-    // check once because data is either nested or it isn't.
-
-    if (source.data) {
-      if (IsFlatDataArray(source.data)) {
-        for (const entry of source.data) {
-          if (entry.style_ref) {
-            if (!sheet.cell_style[entry.column]) sheet.cell_style[entry.column] = [];
-            sheet.cell_style[entry.column][entry.row] = // entry.style;
-              JSON.parse(JSON.stringify(cell_style_refs[entry.style_ref])); // clone
-          }
-        }
-      }
-      else {
-        if (IsNestedRowArray(source.data)) {
-          for (const block of source.data) {
-            const row = block.row;
-            for (const entry of block.cells) {
-              const column = entry.column;
-              if (entry.style_ref) {
-                if (!sheet.cell_style[column]) sheet.cell_style[column] = [];
-                sheet.cell_style[column][row] = // entry.style;
-                  JSON.parse(JSON.stringify(cell_style_refs[entry.style_ref])); // clone
-              }
-            }
-          }
-        }
-        else {
-          for (const block of source.data) {
-            const column = block.column;
-            for (const entry of block.cells) {
-              const row = entry.row;
-              if (entry.style_ref) {
-                if (!sheet.cell_style[column]) sheet.cell_style[column] = [];
-                sheet.cell_style[column][row] = // entry.style;
-                  JSON.parse(JSON.stringify(cell_style_refs[entry.style_ref])); // clone
-              }
-            }
-          }
-        }
-      }
-    }
-
-
-    // freeze
-
-    sheet.freeze.rows = 0;
-    sheet.freeze.columns = 0;
-
-    if (source.freeze) {
-      sheet.freeze.rows = source.freeze.rows || 0;
-      sheet.freeze.columns = source.freeze.columns || 0;
-    }
-
-    // scroll, optionally
-
-    sheet.scroll_offset = source.scroll ? { ...source.scroll } : { x: 0, y: 0 };
-
-    // wrap up styles
-
-    for (const cell_style of ((source.cell_styles || []) as CellStyleRef[])) {
-      if (cell_style.style) {
-        if (!sheet.cell_style[cell_style.column]) sheet.cell_style[cell_style.column] = [];
-        sheet.cell_style[cell_style.column][cell_style.row] = cell_style.style;
-
-        // update for blocks
-        // these are styles, not references... not sure why we translated 
-        // (above) but if so, we probably need to clone
-
-        if (cell_style.rows) {
-          for (let r = 1; r < cell_style.rows; r++) {
-            sheet.cell_style[cell_style.column][cell_style.row + r] = 
-              JSON.parse(JSON.stringify(cell_style.style));
-          }
-        }
-      }
-    }
-
-    sheet.sheet_style = source.sheet_style || {};
-    // sheet.row_styles = source.row_style;
-    // sheet.column_styles = source.column_style;
-
-    // these are NOT arrays atm. that might be a problem (might not). I think
-    // this was accidental. when running, we don't care, because empty array
-    // indexes don't consume memory (AFAIK). when serializing, we do care, but
-    // how we serialize shouldn't impact how we operate at runtime.
-
-    // it breaks when we do patching (below), although we could just fix 
-    // patching. also TODO: merge patching with the map routine.
-
-    sheet.column_styles = {};
-    sheet.row_styles = {};
-
-    const MapStyles = (source_list: Record<number, number | CellStyle>, target_list: Record<number, CellStyle>) => {
-
-      for (const key of Object.keys(source_list)) {
-        const index = Number(key);
-        const value = source_list[index];
-        if (typeof value === 'number') {
-          const properties = cell_style_refs[value];
-          if (properties) {
-            target_list[index] = JSON.parse(JSON.stringify(properties)); // clone jic
-            patch_style(target_list[index]);
-          }
-        }
-        else if (value) {
-          target_list[index] = value;
-          patch_style(target_list[index]);
-        }
-      }
-    };
-
-    MapStyles(source.row_style, sheet.row_styles);
-    MapStyles(source.column_style, sheet.column_styles);
-
-    /*
-    for (const key of Object.keys(source.column_style)) {
-      const index = Number(key);
-      const value = source.column_style[index];
-      if (typeof value === 'number') {
-        const properties = cell_style_refs[value];
-        if (properties) {
-          sheet.column_styles[index] = JSON.parse(JSON.stringify(properties)); // clone jic
-        }
-      }
-      else {
-        sheet.column_styles[index] = value;
-      }
-    }
-    */
-
-    sheet.row_pattern = source.row_pattern || [];
-
-    // patch other styles
-
-    patch_style(sheet.sheet_style || {});
-    for (const entry of sheet.row_pattern) {
-      patch_style(entry);
-    }
-
-    /*
-    for (const key of Object.keys(sheet.column_styles)) {
-      patch_style(sheet.column_styles[key as any]);
-    }
-
-    for (const key of Object.keys(sheet.row_styles)) {
-      patch_style(sheet.row_styles[key as any]);
-    }
-    */
-
-    // ok
-
-
-    // if (hints && !hints.data) sheet.FlushCellStyles();
-
-    // sheet.default_row_height = obj.default_row_height;
-    // sheet.default_column_width = obj.default_column_width;
-
-    sheet.row_height_ = [];
-    unflatten_numeric_array(sheet.row_height_, source.row_height || {},
-    ); // sheet.default_row_height);
-    // obj.default_row_height);
-
-    if (sheet.row_height_.length) {
-      sheet.cells.EnsureRow(sheet.row_height_.length - 1);
-    }
-
-    sheet.column_width_ = [];
-    unflatten_numeric_array(sheet.column_width_, source.column_width || {},
-    ); // sheet.default_column_width);
-    // obj.default_column_width);
-
-    if (sheet.column_width_.length) {
-      sheet.cells.EnsureColumn(sheet.column_width_.length - 1);
-    }
-
-    // NOTE: we're padding out rows/columns here to be under annotations,
-    // otherwise the pruning may have removed them. it would probably be
-    // preferable to not prune them... that shouldn't add much extra data
-    // because it would just be the number.
-
-    // FIXME
-
-    sheet.annotations = (source.annotations || []).map((entry) => new Annotation(entry));
-
-    if (source.selection) {
-
-      // copy to ensure there's no link to random object
-      sheet.selection = JSON.parse(JSON.stringify(source.selection));
-
-    }
-
-    sheet.visible = true; // default
-    if (typeof source.visible !== 'undefined') {
-      sheet.visible = !!source.visible;
-    }
-
-
-    return sheet;
-
-  }
-
-
-  public Activate() {
-
-    // load background image, if set
-
-    if (this.background_image) {
-      const resource = ValidateURI(this.background_image);
-      if (resource) {
-        this._image = document.createElement('img');
-        this._image.src = resource;
-      }
-
-      // this._image = image_store.Get(this.background_image);
-    }
-  }
-
-  /* *
-   * factory method creates a sheet from a 2D array.
-   *
-   * /
-  public static FromArray(data: any[] = [], transpose = false): Sheet {
-    const sheet = new Sheet();
-    sheet.cells.FromArray(data, transpose);
-
-    return sheet;
-  }
-  */
-
-
-  // --- public methods -------------------------------------------------------
-
-  public MergeCells(area: Area): void {
-
-    // FIXME: it's an error if this area includes some
-    // (but not all) of another merge area.
-
-    // ...
-
-    // assuming we're good to go...
-
-    area = area.Clone();
-    this.cells.Apply(area, (cell, c, r) => {
-      cell.merge_area = area;
-      cell.render_clean = [];
-
-      // clear data in !head
-      if (c !== area.start.column || r !== area.start.row) cell.Reset();
-    }, true);
-
-  }
-
-  public UnmergeCells(area: Area): void {
-
-    // this _must_ be the full merge area. to get it, just get
-    // the merge property from a particular cell or cells.
-
-    // let's check:
-
-    let match = true;
-    this.cells.Apply(area, (cell) => {
-      match = match && !!cell.merge_area && area.Equals(cell.merge_area);
-    }, false);
-
-    if (!match) {
-      console.warn('area mismatch');
-      return;
-    }
-
-    this.cells.Apply(area, (cell) => {
-      cell.merge_area = undefined;
-      cell.render_clean = [];
-    }, false);
-
-  }
-
-  /**
-   * FIXME: measure the font.
-   * 
-   * Can we use the same metrics as renderer? That uses a canvas. Obviously
-   * canvas won't work if there's no DOM but it's OK if this method fails in
-   * that case; the only question is will it break if it's running headless?
-   */
-  public StyleFontSize(style: CellStyle, default_properties: CellStyle = {}): number {
-
-    let font_height = (style.font_size?.value || 0);
-
-    let scale = 0;
-
-    switch (style.font_size?.unit) {
-      case 'px':
-        font_height *= (75 / 100);
-        break;
-
-      case 'em':
-        scale = style.font_size.value || 1;
-        break;
-
-      case '%':
-        scale = (style.font_size.value || 100) / 100;
-        break;
-    }
-
-    if (scale) {
-      font_height = scale * (default_properties.font_size?.value || 10);
-      if (default_properties.font_size?.unit === 'px') {
-        font_height *= (75 / 100);
-      }
-    }
-
-    return font_height || 10;
-
-  }
-
-  /**
-   * FIXME: this is called in the ctor, which made sense when sheets
-   * were more ephemeral. now that we update a single instance, rather
-   * than create new instances, we lose this behavior. we should call
-   * this when we change sheet style.
-   * 
-   * removing parameter, event
-   */
-  public UpdateDefaultRowHeight(): void {
-
-    const composite = Style.Composite([this.default_style_properties, this.sheet_style]);
-
-    if (typeof window !== 'undefined') {
-
-      const measurement = Measurement.MeasureText(Style.Font(composite), 'M');
-      const height = Math.round(measurement.height * 1.4);
-
-      if (this.default_row_height < height) {
-        this.default_row_height = height;
-      }
-
-    }
-    /*
-    else {
-      // console.info('worker?');
-    }
-    */
-
-  }
-
-  /**
-   * deprecated (or give me a reason to keep it)
-   * KEEP IT: just maintain flexibility, it has very low cost
-   */
-  public SetRowHeaders(headers: CellValue[]): void {
-    this.row_headers = headers.map(value => value === undefined ? '' : value.toString());
-    if (this.row_headers) {
-      this.cells.EnsureRow(this.row_headers.length - 1);
-    }
-  }
-
-  /**
-   * deprecated (or give me a reason to keep it)
-   * KEEP IT: just maintain flexibility, it has very low cost
-   */
-  public SetColumnHeaders(headers: CellValue[]): void {
-    this.column_headers = headers.map(value => value === undefined ? '' : value.toString());
-    if (headers) {
-      this.cells.EnsureColumn(headers.length - 1);
-    }
-  }
-
-  /**
-   * deprecated
-   * KEEP IT: just maintain flexibility, it has very low cost
-   */
-  public RowHeader(row: number): string | number {
-    if (this.row_headers) {
-      if (this.row_headers.length > row) return this.row_headers[row];
-      return '';
-    }
-    return row + 1;
-  }
-
-  /**
-   * deprecated
-   * KEEP IT: just maintain flexibility, it has very low cost
-   * (we did drop the multiple rows, though)
-   */
-  public ColumnHeader(column: number): string {
-    let s = '';
-    if (this.column_headers) {
-      if (this.column_headers.length > column) return this.column_headers[column];
-      return '';
-    }
-    for (; ;) {
-      const c = column % 26;
-      s = String.fromCharCode(65 + c) + s;
-      column = Math.floor(column / 26);
-      if (column) column--;
-      else break;
-    }
-    return s;
-  }
-
-  public GetRowHeight(row: number): number {
-    const height = this.row_height_[row];
-    if (typeof height === 'undefined') return this.default_row_height;
-    return height;
-  }
-
-  public SetRowHeight(row: number, height: number): number {
-    this.row_height_[row] = height;
-    this.cells.EnsureRow(row);
-    return height;
-  }
-
-  public GetColumnWidth(column: number): number {
-    const width = this.column_width_[column];
-    if (typeof width === 'undefined') return this.default_column_width;
-    return width;
-  }
-
-  public SetColumnWidth(column: number, width: number): number {
-    this.column_width_[column] = width;
-    this.cells.EnsureColumn(column);
-    return width;
-  }
-
-  /**
-   * returns set of properties in B that differ from A. returns 
-   * property values from B.
-   * 
-   * this is the function I could never get to work inline for 
-   * CellStyle -- not sure why it works better with a generic 
-   * function (although the partial here is new, so maybe it's that?)
-   *
-   * seems to be related to
-   * https://github.com/microsoft/TypeScript/pull/30769
-   * 
-   */
-  public Delta<T extends object>(A: T, B: T): Partial<T> {
-
-    const result: Partial<T> = {};
-
-    // keys that are in either object. this will result in some
-    // duplication, probably not too bad. could precompute array? (...)
-
-    // you could do that using a composite object, but would be wasteful.
-    // would look good in typescript but generate extra javascript. might
-    // still be faster, though? (...)
-
-    const keys = [...Object.keys(A), ...Object.keys(B)] as Array<keyof T>;
-
-    // FIXME: should check if B[key] is undefined, in which case you don't
-    // want it? (...) that seems appropriate, but since the method we are
-    // replacing did not do that, I'm hesitant to do it now
-
-    for (const key of keys) {
-      const a = A[key];
-      const b = B[key];
-
-      // we are not checking for arrays, that's not a consideration atm
-
-      if (typeof a === 'object' && typeof b === 'object') {
-
-        // is this faster than checking properties? 
-        // especially if we know the list?
-
-        if (JSON.stringify(a) !== JSON.stringify(b)) {
-          result[key] = b;
-        }
-
-      }
-      else if (a !== b) {
-        result[key] = b;
-      }
-
-      //if (A[key] !== B[key]) {
-      //  result[key] = B[key];
-      //}
-
-    }
-
-    return result;
-
-  }
-
-  /**
-   * updates cell styles. flushes cached style.
-   *
-   * @param delta merge with existing properties (we will win conflicts)
-   * @param inline this is part of another operation, don't do any undo/state updates
-   */
-  public UpdateCellStyle(address: ICellAddress, properties: CellStyle, delta = true): void {
-
-    // so what this is doing is constructing two merge stacks: one including
-    // the cell style, and one without. any deltas among the two are the cell
-    // style. the aim here is to remove properties that would be duplicative
-    // because they stack, so if the base sheet has color=red, there is no
-    // reason to apply that to the cell as well.
-
-    const { row, column } = address;
-
-    if (!this.cell_style[column]) this.cell_style[column] = [];
-
-    // testing
-    // const underlying = this.CompositeStyleForCell(address, false);
-    const underlying = this.CompositeStyleForCell(address, false, false, undefined, false);
-
-    const merged = Style.Composite([
-      this.default_style_properties,
-      underlying,
-      Style.Merge(this.cell_style[column][row] || {}, properties, delta),
-    ]);
-
-    const composite = this.Delta(underlying, merged);
-
-    /*
-    // this is type "any" because of the assignment, below, which fails
-    // otherwise. however this could be done with spread assignments? (...)
-    // A: no, it's not merging them, it is looking for deltas.
-    // ...but, what if you filtered? (...) [A] how?
-
-    // I think the only way to do it with types would be to use delete, which 
-    // somehow seems wasteful and slow (although I have not validated that)
-
-    const composite: any = {};
-
-    // find properties that are different, those will be the cell style.
-
-    for (const key of Object.keys(merged) as Style.PropertyKeys[]) {
-      if (merged[key] !== underlying[key]) {
-        composite[key] = merged[key];
-      }
-    }
-    for (const key of Object.keys(underlying) as Style.PropertyKeys[]) {
-      if (merged[key] !== underlying[key]) {
-        composite[key] = merged[key];
-      }
-    }
-    */
-
-    this.cell_style[column][row] = composite; // merged;
-
-    // targeted flush
-    // this.CellData(address).FlushStyle();
-    this.BleedFlush({start: address, end: address});
-
-  }
-
-  /**
-   * invalidate sets the "render dirty" flag on cells, whether there
-   * is any change or not. we are currently using it to force rendering
-   * when border/background changes, and we need to handle bleed into
-   * neighboring cells.
-   */
-  public Invalidate(area: Area): void {
-    this.cells.Apply(this.RealArea(area), cell => cell.render_clean = []);
-  }
-
-  /**
-   *
-   * @param area
-   * @param style
-   * @param delta
-   * @param render LEGACY PARAMETER NOT USED
-   */
-  public UpdateAreaStyle(area?: Area, style: CellStyle = {}, delta = true): void {
-
-    if (!area) return;
-
-    if (area.entire_sheet) {
-      this.UpdateSheetStyle(style, delta);
-    }
-    else if (area.entire_column) {
-      for (let column = area.start.column; column <= area.end.column; column++) {
-        this.UpdateColumnStyle(column, style, delta);
-      }
-    }
-    else if (area.entire_row) {
-      for (let row = area.start.row; row <= area.end.row; row++) {
-        this.UpdateRowStyle(row, style, delta);
-      }
-    }
-    else area.Array().forEach((address) => this.UpdateCellStyle(address, style, delta));
-
-  }
-
-  /**
-   * checks if the given cell has been assigned a specific style, either for
-   * the cell itself, or for row and column.
-   */
-  public HasCellStyle(address: ICellAddress): boolean {
-    return !!((this.cell_style[address.column] && this.cell_style[address.column][address.row])
-      || this.row_styles[address.row]
-      || this.column_styles[address.column]
-      || this.row_pattern.length);
-  }
-
-  /**
-   * returns the next non-hidden column. so if you are column C (2) and columns
-   * D, E, and F are hidden, then it will return 6 (G).
-   */
-  public NextVisibleColumn(column: number): number {
-    for (++column; this.column_width_[column] === 0; column++) { /* */ }
-    return column;
-  }
-
-  /** 
-   * @see NextVisibleColumn 
-   * because this one goes left, it may return -1 meaning you are at the left edge 
-   */
-  public PreviousVisibleColumn(column: number): number {
-    for (--column; column >= 0 && this.column_width_[column] === 0; column--) { /* */ }
-    return column;
-  }
-
-  /**
-   * @see NextVisibleColumn
-   */
-  public NextVisibleRow(row: number): number {
-    for (++row; this.row_height_[row] === 0; row++) { /* */ }
-    return row;
-  }
-
-  /**
-   * @see PreviousVisibleColumn
-   */
-  public PreviousVisibleRow(row: number): number {
-    for (--row; row >= 0 && this.row_height_[row] === 0; row--) { /* */ }
-    return row;
-  }
-
-  /**
-   * if this cell is part of a table, get row information -- is this
-   * an alternate row, is it the header, is it the last (visible) row
-   * 
-   * @param table 
-   * @param row 
-   * @returns 
-   */
-  public TableRow(table: Table, row: number): {
-    alternate?: boolean;
-    header?: boolean;
-    last?: boolean;
-    totals?: boolean;
-  } {
-
-    const result = {
-      alternate: false, 
-      header: (row === table.area.start.row), 
-      last: false, 
-      totals: (table.totals_row && row === table.area.end.row),
-    }
-
-    // can short circuit here
-
-    if (result.header || result.totals) {
-      return result;
-    }
-
-    // how we handle last row depends on totals. if we have a totals
-    // row, and it's visible, we don't need to do the "last row" thing.
-
-    const totals_visible = (table.totals_row && (this.GetRowHeight(table.area.end.row) > 0));
-
-    if (!totals_visible) {
-      let last = table.area.end.row;
-      for ( ; last >= table.area.start.row; last-- ) {
-        if (this.GetRowHeight(last)) {
-          result.last = (last === row);
-          break;
-        }
-      }
-    }
-
-    let start = table.area.start.row + 1 ; // (table.headers ? 1 : 0);
-    for ( ; start <= table.area.end.row; start++ ) {
-      if (!this.GetRowHeight(start)) {
-        continue;
-      }
-
-      result.alternate = !result.alternate;
-      if (start === row) {
-        break;
-      }
-    }
-
-    return result;
-  }
-
-  /**
-   * returns style properties for cells surrounding this cell, 
-   * mapped like a number pad:
-   * 
-   * +---+---+---+
-   * | 7 | 8 | 9 |
-   * +---+---+---+
-   * | 4 | X | 6 |
-   * +---+---+---+
-   * | 1 | 2 | 3 |
-   * +---+---+---+
-   * 
-   * presuming you already have X (5). this is called by renderer, we 
-   * move it here so we can inline the next/previous loops.
-   * 
-   */
-  public SurroundingStyle(address: ICellAddress, table?: TableTheme): CellStyle[] {
-    const map: CellStyle[] = [{}, {}, {}, {}, {}, {}, {}, {}, {}, {}];
-
-    // FIXME: what about merges? (...)
-
-    let column_right = address.column + 1;
-    let column_left = address.column - 1;
-    let row_below = address.row + 1;
-    let row_above = address.row - 1;
-
-    for (; this.column_width_[column_right] === 0; column_right++) { /* */ }
-    for (; this.row_height_[row_below] === 0; row_below++) { /* */ }
-
-    for (; column_left >= 0 && this.column_width_[column_left] === 0; column_left--) { /* */ }
-    for (; row_above >= 0 && this.row_height_[row_above] === 0; row_above--) { /* */ }
-
-    if (column_left >= 0 && row_above >= 0) {
-      map[7] = this.CellStyleData({ row: row_above, column: column_left }, table) || {};
-    }
-
-    if (column_left >= 0) {
-      map[4] = this.CellStyleData({ row: address.row, column: column_left }, table) || {};
-      map[1] = this.CellStyleData({ row: row_below, column: column_left }, table) || {};
-    }
-
-    if (row_above >= 0) {
-      map[8] = this.CellStyleData({ row: row_above, column: address.column }, table) || {};
-      map[9] = this.CellStyleData({ row: row_above, column: column_right }, table) || {};
-    }
-
-    map[6] = this.CellStyleData({ row: address.row, column: column_right }, table) || {};
-    map[2] = this.CellStyleData({ row: row_below, column: address.column }, table) || {};
-    map[3] = this.CellStyleData({ row: row_below, column: column_right }, table) || {};
-
-    return map;
-  }
-
-  /**
-   * get style only. as noted in the comment to `CellData` there used to be
-   * no case where this was useful without calculated value as well; but we
-   * now have a case: fixing borders by checking neighboring cells. (testing).
-   * 
-   * switching from null to undefined as "missing" type
-   * 
-   * UPDATE: this is a convenient place to do table formatting. table 
-   * formatting is complicated because it's variable; it depends on row
-   * visibility so we can't cache it. this is a good spot because we're 
-   * already calling this function when doing border rendering; we can call 
-   * it separately, if necessary, when rendering cells.
-   * 
-   * table formats are applied on top of cell formats, after compositing,
-   * and we don't preserve the style.
-   * 
-   */
-  public CellStyleData(address: ICellAddress, default_table_theme?: TableTheme): CellStyle | undefined {
-
-    // don't create if it doesn't exist
-    const cell = this.cells.GetCell(address);
-    if (!cell) {
-      return undefined;
-    }
-
-    // composite style if necessary
-    if (!cell.style) {
-      const index = this.GetStyleIndex(this.CompositeStyleForCell(address));
-      cell.style = this.style_map[index];
-    }
-
-    if (cell.table) {
-
-      const table_theme = cell.table.theme || default_table_theme;
-
-      if (table_theme) {
-
-        let style = JSON.parse(JSON.stringify(cell.style));
-        const data = this.TableRow(cell.table, address.row);
-
-        if (data.header) {
-          if (table_theme.header) {  
-            style = Style.Composite([style, table_theme.header]);
-          }
-        }
-        else if (data.totals) {
-
-          // like headers, totals is outside of the alternating rows thing
-          if (table_theme.total) {
-            style = Style.Composite([style, table_theme.total]);
-          }
-        }
-        else {
-          if (data.alternate) {
-            if (table_theme.odd) {
-              style = Style.Composite([style, table_theme.odd]);           
-            }
-          }
-          else {
-            if (table_theme.even) {
-              style = Style.Composite([style, table_theme.even]);           
-            }
-          }
-        }
-
-        /*
-        if (data.last) {
-          if (table_styles.footer) {
-            style = Style.Composite([style, table_styles.footer]);
-          }
-        }
-        */
-
-        return style;
-      }
-    }
-
-    return cell.style;
-
-  }
-
-  /**
-   * accessor to get cell style without row pattern -- for cut/copy
-   * @param address 
-   */
-  public GetCopyStyle(address: ICellAddress): CellStyle {
-    return this.CompositeStyleForCell(address, true, false, undefined, false);
-  }
-
-  /**
-   * wrapper for getting all relevant render data.
-   * TODO: merge in "FormattedValue". restructure data so we don't have
-   * two caches (formatted and calculated).
-   *
-   * NOTE: we removed "GetCellStyle" in favor of this function. the rationale
-   * is that there are no reasonable cases where someone looks up the style
-   * without that being a next step to (or in reasonable proximity to)
-   * rendering. so it's reasonable to call this function even if it's in
-   * advance of rendering.
-   *
-   * NOTE: that applies to the "GetCellFormula" and "GetCellValue" functions
-   * as well -- so remove those too.
-   *
-   * NOTE: actually GetCellFormula resolves array formulae, so maybe not --
-   * or the caller needs to check.
-   * 
-   */
-  public CellData(address: ICellAddress): Cell {
-
-    const cell = this.cells.EnsureCell(address);
-
-    // if cell has rendered type (i.e. not undefined), then it has
-    // complete render data and we can return it as-is.
-
-    if (cell.rendered_type) return cell;
-
-    // otherwise we need to render it. if we have a calculated value, use that.
-
-    let type: ValueType;
-    let value: CellValue;
-
-    if (cell.calculated_type) {
-      value = cell.calculated;
-      type = cell.calculated_type;
-    }
-    else {
-      value = cell.value;
-      type = cell.type;
-    }
-
-    // do we have style for this cell? if not, we need to composite it.
-
-    if (!cell.style) {
-      const index = this.GetStyleIndex(this.CompositeStyleForCell(address));
-      cell.style = this.style_map[index];
-    }
-
-    // why is this done here? shouldn't it be done by/in the renderer?
-
-    if (!type || value === null || typeof value === 'undefined') {
-      cell.formatted = '';
-      cell.rendered_type = ValueType.string;
-    }
-    else if (type === ValueType.number) {
-
-      // IE11. not sure of the effect of this.
-
-      if (isNaN(value as number)) {
-        cell.formatted = // Style.Format(cell.style, value); // formats NaN
-          (typeof cell.style.nan === 'undefined') ? 'NaN' : cell.style.nan;
-      }
-      else {
-        cell.formatted = // Style.Format(cell.style, value);
-          this.FormatNumber(value, cell.style.number_format);
-      }
-      cell.rendered_type = ValueType.number;
-    }
-    else if (type === ValueType.error) {
-      cell.formatted = '#' + (value || 'ERR?');
-      cell.rendered_type = ValueType.error;
-    }
-    else if (type === ValueType.boolean) {
-      cell.formatted = value.toString().toUpperCase(); // implicit locale?
-      cell.rendered_type = ValueType.boolean;
-    }
-    else if (type === ValueType.formula && cell.calculated === undefined) {
-      cell.formatted = '';
-      cell.rendered_type = ValueType.string;
-    }
-    else if (type === ValueType.complex) {
-
-      // formatting complex value (note for searching)
-      // here testing "mathematical italic small i", "𝑖", U+1D456
-      //
-      // I'm not sure this is a good idea, the character might not be available
-      // in a particular font (not sure if those are auto-filled or what)
-      //
-      // what we _should_ do is have a formatting flag (in text part) to
-      // indicate italic, and then render a regular lower-case i in italic.
-      // that also means that if you copy it as text, it's still just a regular
-      // i and not a high-value unicode character. which is helpful.
-
-      // OK we tried that and it looked like crap. I would like to go back
-      // to using "𝑖" but I'm not sure... maybe a flag>
-
-      // NOTE: all that moved to NumberFormat
-
-      const complex = value as Complex;
-      if (isNaN(complex.real) || isNaN(complex.imaginary)) {
-
-        // render nan for nan values
-        cell.formatted = // Style.Format(cell.style, value); // formats NaN
-          (typeof cell.style.nan === 'undefined') ? 'NaN' : cell.style.nan;
-      }
-      else {
-        const format = NumberFormatCache.Get(cell.style.number_format || '', true);
-        cell.formatted = format.FormatComplex(complex);
-      }
-
-      cell.rendered_type = ValueType.complex;
-    }
-    else if (type === ValueType.dimensioned_quantity) {
-      
-      // is this really what we want? NaN mm? or can we just do NaN?
-
-      // the reason for the question is that we want to move formatting
-      // of DQ into format, in order that we can do logic on the formatting
-      // side. but that won't work if we're short-circuiting here
-      
-      // actually I guess it's immaterial, NaN mm is effectively === to NaN ft
-
-      if (isNaN((value as DimensionedQuantity).value)) {
-        cell.formatted = // Style.Format(cell.style, value); // formats NaN
-          (typeof cell.style.nan === 'undefined') ? 'NaN' : cell.style.nan;
-
-        cell.formatted += (` ` + (value as DimensionedQuantity).unit);
-      }
-      else {
-        const format = NumberFormatCache.Get(cell.style.number_format || '', true);
-        cell.formatted = // Style.Format(cell.style, value);
-          // this.FormatNumber((value as DimensionedQuantity).value, cell.style.number_format);
-          // this.FormatNumber(value, cell.style.number_format);
-          format.FormatDimensionedQuantity(value as DimensionedQuantity);
-      }
-
-      cell.rendered_type = ValueType.dimensioned_quantity; // who cares about rendered_type? (...)
-
-    }
-    else {
-
-      // why is this being treated as a number? (...)
-      // A: it's not, number format has a text section. defaults
-      //    to @ (just show the text), but could be different
-
-      cell.formatted = this.FormatNumber(value, cell.style.number_format);
-      cell.rendered_type = ValueType.string;
-    }
-
-    // now we can return it
-    return cell;
-
-  }
-
-  /**
-   * format number using passed format; gets the actual format object
-   * and calls method. returns a string or array of text parts
-   * (@see treb-format).
-   */
-  public FormatNumber(value: CellValue, format = ''): string | TextPart[] {
-    const formatted = NumberFormatCache.Get(format).FormatParts(value);
-    if (!formatted.length) return '';
-    if (formatted.length === 1 && !formatted[0].flag) { return formatted[0].text || ''; }
-    return formatted;
-  }
-
-  // no references... removing
-  //public ColumnHeaderHeight(): number {
-  //  return this.column_header_height || this.default_row_height_x;
-  //}
-
-  /**
-   * the only place this is called is in a method that shows/hides headers;
-   * it sets the size either to 1 (hidden) or undefined, which uses the 
-   * defaults here. that suggests we should have a show/hide method instead.
-   * 
-   * @param row_header_width 
-   * @param column_header_height 
-   */
-  public SetHeaderSize(
-    row_header_width = DEFAULT_ROW_HEADER_WIDTH,
-    column_header_height = this.default_row_height): void {
-
-    this.row_header_width = row_header_width;
-    this.column_header_height = column_header_height;
-  }
-
-  /**
-   * resize row to match character hight, taking into
-   * account multi-line values.
-   * 
-   * UPDATE: since the only caller calls with inline = true, removing 
-   * parameter, test, and extra behavior.
-   */
-  public AutoSizeRow(row: number, default_properties: CellStyle = {}, allow_shrink = true): void {
-
-    let height = this.default_row_height;
-    const padding = 9; // 9?
-
-    for (let column = 0; column < this.cells.columns; column++) {
-
-      const cell = this.CellData({ row, column });
-      const style = cell.style;
-      let text = cell.formatted || '';
-
-      if (typeof text !== 'string') {
-        text = text.map((part) => part.text).join('');
-      }
-
-      if (style && text && text.length) {
-        const lines = text.split(/\n/);
-        const font_height = Math.round(this.StyleFontSize(style, default_properties) * 1.5); // it's a start, we still need to measure properly
-        height = Math.max(height, ((font_height || 10) + padding) * lines.length);
-      }
-    }
-
-    if (!allow_shrink) {
-      const test = this.GetRowHeight(row);
-      if (test >= height) { return; }
-    }
-
-    this.SetRowHeight(row, height);
-
-  }
-
-  /* *
-   * auto-sizes the column, but if the allow_shrink parameter is not set
-   * it will only enlarge, never shrink the column.
-   *
-   * UPDATE: since the only caller calls with inline = true, removing 
-   * parameter, test, and extra behavior.
-   * 
-   * UPDATE: moving to grid, for reasons of canvas...
-   * /
-  public AutoSizeColumn(column: number, allow_shrink = true): void {
-
-    if (!Sheet.measurement_canvas) {
-      Sheet.measurement_canvas = document.createElement('canvas');
-    }
-    Sheet.measurement_canvas.style.font = Style.Font(this.default_style_properties);
-    console.info("SMC", Sheet.measurement_canvas.style.font);
-    (self as any).SMC = Sheet.measurement_canvas;
-
-    document
-
-    const context = Sheet.measurement_canvas.getContext('2d');
-    if (!context) return;
-
-    let width = 12;
-    const padding = 4 * 2; // FIXME: parameterize
-
-    if (!allow_shrink) width = this.GetColumnWidth(column);
-
-    for (let row = 0; row < this.cells.rows; row++) {
-      const cell = this.CellData({ row, column });
-      let text = cell.formatted || '';
-      if (typeof text !== 'string') {
-        text = text.map((part) => part.text).join('');
-      }
-
-      if (text && text.length) {
-        context.font = Style.Font(cell.style || {});
-
-        console.info({text, style: Style.Font(cell.style||{}), cf: context.font});
-
-        width = Math.max(width, Math.ceil(context.measureText(text).width) + padding);
-      }
-    }
-
-    this.SetColumnWidth(column, width);
-
-  }
-  */
-
-  /** returns the style properties for a given style index */
-  public GetStyle(index: number): CellStyle {
-    return this.style_map[index];
-  }
-
-  /* *
-   * if the cell is in an array, returns the array as an Area.
-   * if not, returns falsy (null or undefined).
-   *
-   * FIXME: is this used? seems like the caller could do this
-   * calculation.
-   * 
-   * Answer was no, so removed
-   * /
-  public ContainingArray(address: ICellAddress): Area | undefined {
-    const cell = this.cells.GetCell(address);
-    if (cell) return cell.area;
-    return undefined;
-  }
-  */
-
-  /**
-   *
-   * @param before_row insert before
-   * @param count number to insert
-   */
-  public InsertRows(before_row = 0, count = 1): boolean {
-
-    // this needs to be shared between sheet/cells and the
-    // outside spreadsheet logic. we should not be fixing references,
-    // for example, because we don't have the graph.
-
-    // we should definitely fix merge heads. also array heads.
-
-    // also: you cannot insert rows that would break arrays.
-    // if the new row(s) are inside of a merged cell, that cell
-    // consumes the new row(s).
-
-    // validate we won't break arrays. a new row would break an
-    // array if before_row is in an array and (before_row-1) is
-    // in the same array.
-
-    if (before_row) {
-      for (let column = 0; column < this.cells.columns; column++) {
-        const cell1 = this.cells.GetCell({ row: before_row - 1, column }, false);
-        if (cell1 && cell1.area) {
-          const cell2 = this.cells.GetCell({ row: before_row, column }, false);
-          if (cell2 && cell2.area && cell2.area.Equals(cell1.area)) {
-            return false; // failed
-          }
-        }
-      }
-    }
-
-    // this.named_ranges.PatchNamedRanges(0, 0, before_row, count);
-
-    // ok we can insert...
-
-    if (count < 0) {
-      this.cells.DeleteRows(before_row, -count);
-    }
-    else {
-      this.cells.InsertRows(before_row, count);
-    }
-
-    // now we have to fix arrays and merge heads. these lists will keep
-    // track of the _new_ starting address.
-
-    const merge_heads: Record<string, Area> = {};
-    const array_heads: Record<string, Area> = {};
-    // const table_heads: Record<string, Table> = {};
-
-    // now grab arrays and merge heads that are below the new rows
-    // this should include merges that span the new range
-
-    for (let row = before_row; row < this.cells.rows; row++) {
-      for (let column = 0; column < this.cells.columns; column++) {
-        const cell = this.cells.GetCell({ row, column }, false);
-        if (cell) {
-
-          /*
-          if (cell.table) {
-            const label = new Area(cell.table.area.start, cell.table.area.end).spreadsheet_label;
-            if (!table_heads[label]) {
-              table_heads[label] = cell.table;
-            }
-          }
-          */
-
-          if (cell.area && !array_heads[cell.area.spreadsheet_label]) {
-            array_heads[cell.area.spreadsheet_label] = cell.area;
-          }
-          if (cell.merge_area && !merge_heads[cell.merge_area.spreadsheet_label]) {
-            merge_heads[cell.merge_area.spreadsheet_label] = cell.merge_area;
-          }
-        }
-      }
-    }
-
-    // console.info("IR arrays", array_heads);
-    // console.info("IR merges", merge_heads);
-
-    for (const key of Object.keys(array_heads)) {
-      const head = array_heads[key];
-      const patched = new Area(
-        { row: head.start.row + count, column: head.start.column },
-        { row: head.end.row + count, column: head.end.column });
-      patched.Iterate((address) => {
-        const cell = this.cells.GetCell(address, true);
-        cell.area = patched;
-      });
-    }
-
-    /*
-    for (const key of Object.keys(table_heads)) {
-      const table = table_heads[key];
-
-      const patched_start = { ...table.area.start };
-      if (table.area.start.row >= before_row) patched_start.row += count;
-      const patched = new Area(
-        patched_start,
-        { row: table.area.end.row + count, column: table.area.end.column });
-
-      table.area = { start: patched.start, end: patched.end };
-
-      // we don't need to reset table for cells that already have it,
-      // but we do need to add it to new rows. could simplify. FIXME
-
-      patched.Iterate((address) => {
-          const cell = this.cells.GetCell(address, true);
-          cell.table = table;
-        });
-    }
-    */
-
-    for (const key of Object.keys(merge_heads)) {
-      const head = merge_heads[key];
-      const patched_start = { row: head.start.row, column: head.start.column };
-      if (head.start.row >= before_row) patched_start.row += count;
-      const patched = new Area(
-        patched_start,
-        { row: head.end.row + count, column: head.end.column });
-      patched.Iterate((address) => {
-        const cell = this.cells.GetCell(address, true);
-        cell.merge_area = patched;
-      });
-    }
-
-    // row styles
-
-    const row_keys = Object.keys(this.row_styles);
-    const new_row_style: Record<number, CellStyle> = {};
-
-    row_keys.forEach((key) => {
-      const index = Number(key);
-      if (index < before_row) new_row_style[index] = this.row_styles[index];
-      else if (count < 0 && index < before_row - count) { /* ? */ }
-      else new_row_style[index + count] = this.row_styles[index];
-    });
-
-    this.row_styles = new_row_style;
-
-    // cell styles
-
-    let args: Array<number | undefined> = [];
-
-    if (count < 0) {
-      args = [before_row, -count];
-    }
-    else {
-      args = [before_row, 0];
-      for (let i = 0; i < count; i++) args.push(undefined);
-    }
-
-    // console.info('m5.1');
-
-    this.cell_style.forEach((column) => {
-
-      if (column && column.length >= before_row) {
-        // eslint-disable-next-line prefer-spread
-        column.splice.apply(column, args as [number, number, CellStyle]);
-      }
-    });
-
-    // console.info('m6');
-
-    // row heights
-
-    // eslint-disable-next-line prefer-spread
-    this.row_height_.splice.apply(this.row_height_, args as [number, number, number]);
-
-    // invalidate style cache
-    this.FlushCellStyles();
-
-    // console.info('m7');
-
-    return true;
-
-  }
-
-
-  /**
-   * see InsertRow for details
-   */
-  public InsertColumns(before_column = 0, count = 1): boolean {
-
-    // check for array breaks
-
-    if (before_column) {
-      for (let row = 0; row < this.cells.rows; row++) {
-        const cell1 = this.cells.GetCell({ row, column: before_column - 1 }, false);
-        if (cell1 && cell1.area) {
-          const cell2 = this.cells.GetCell({ row, column: before_column }, false);
-          if (cell2 && cell2.area && cell2.area.Equals(cell1.area)) return false; // failed
-        }
-      }
-    }
-
-    // this.named_ranges.PatchNamedRanges(before_column, count, 0, 0);
-
-    // ok we can insert...
-
-    if (count < 0) {
-      this.cells.DeleteColumns(before_column, -count);
-    }
-    else {
-      this.cells.InsertColumns(before_column, count);
-    }
-
-    // now we have to fix arrays and merge heads. these lists will keep
-    // track of the _new_ starting address.
-
-    // NOTE: tables are handled by the grid routine. for a time we were
-    // doing that here but it's easier to unify on the grid size, since
-    // we may need to update column headers or remove the model reference.
-
-    const merge_heads: Record<string, Area> = {};
-    const array_heads: Record<string, Area> = {};
-
-    // now grab arrays and merge heads that are below the new rows
-    // this should include merges that span the new range
-
-    for (let column = before_column; column < this.cells.columns; column++) {
-      for (let row = 0; row < this.cells.rows; row++) {
-        const cell = this.cells.GetCell({ row, column }, false);
-        if (cell) {
-          if (cell.area && !array_heads[cell.area.spreadsheet_label]) {
-            array_heads[cell.area.spreadsheet_label] = cell.area;
-          }
-          if (cell.merge_area && !merge_heads[cell.merge_area.spreadsheet_label]) {
-            merge_heads[cell.merge_area.spreadsheet_label] = cell.merge_area;
-          }
-        }
-      }
-    }
-
-    for (const key of Object.keys(array_heads)) {
-      const head = array_heads[key];
-      const patched = new Area(
-        { row: head.start.row, column: head.start.column + count },
-        { row: head.end.row, column: head.end.column + count });
-      patched.Iterate((address) => {
-        const cell = this.cells.GetCell(address, true);
-        cell.area = patched;
-      });
-    }
-
-    for (const key of Object.keys(merge_heads)) {
-      const head = merge_heads[key];
-      const patched_start = { row: head.start.row, column: head.start.column };
-      if (head.start.column >= before_column) patched_start.column += count;
-      const patched = new Area(
-        patched_start,
-        { row: head.end.row, column: head.end.column + count });
-      patched.Iterate((address) => {
-        const cell = this.cells.GetCell(address, true);
-        cell.merge_area = patched;
-      });
-    }
-
-    // column styles
-
-    const column_keys = Object.keys(this.column_styles);
-    const new_column_style: Record<number, CellStyle> = {};
-
-    column_keys.forEach((key) => {
-      const index = Number(key);
-      if (index < before_column) new_column_style[index] = this.column_styles[index];
-      else if (count < 0 && index < before_column - count) { /* ? */ }
-      else new_column_style[index + count] = this.column_styles[index];
-    });
-
-    this.column_styles = new_column_style;
-
-    // cell styles
-
-    let args: Array<number | undefined> = [];
-
-    if (count < 0) {
-      args = [before_column, -count];
-    }
-    else {
-      args = [before_column, 0];
-      for (let i = 0; i < count; i++) args.push(undefined);
-    }
-
-    // eslint-disable-next-line prefer-spread
-    this.cell_style.splice.apply(this.cell_style, args as [number, number, CellStyle[]]);
-
-    // row heights
-
-    // eslint-disable-next-line prefer-spread
-    this.column_width_.splice.apply(this.column_width_, args as [number, number, number]);
-
-    // invalidate style cache
-
-    this.FlushCellStyles();
-
-    return true;
-
-  }
-
-  /** clear cells in area */
-  public ClearArea(area: Area): void {
-
-    // this is not allowed if any of the cells are in
-    // an array, and the array does not match the passed
-    // array.
-
-    // ...
-
-    // assuming it's ok, :
-
-    area = this.RealArea(area);
-    this.cells.Apply(area, (cell) => cell.Reset());
-
-  }
-
-  // ATM we have 4 methods to set value/values. we need a distinction for
-  // arrays, but that could be a parameter. the single-value/multi-value
-  // area functions could probably be consolidated, also the single-cell-
-  // single-value function... you need logic either on the outside or the
-  // inside, put that logic where it makes the most sense.
-
-  // also some of this could be moved to the Cells class... if for no
-  // other reason than to remove the iteration overhead
-
-  public SetAreaValues2(area: Area, values: CellValue | CellValue[][]): void {
-
-    // we don't want to limit this to the existing area, we only
-    // want to remove infinities (if set). it's possible to expand
-    // the grid here (maybe -- check option?)
-
-    // actually, realarea already does exactly that -- which is not
-    // what I thought. we may need a new, different method to clip.
-
-    area = this.RealArea(area);
-    this.cells.SetArea(area, values);
-  }
-
-  /**
-   * set the area as an array formula, based in the top-left cell
-   */
-  public SetArrayValue(area: Area, value: CellValue): void {
-    area = this.RealArea(area);
-    this.cells.Apply(area, (element) => element.SetArray(area), true);
-    const cell = this.cells.GetCell(area.start, true);
-    cell.SetArrayHead(area, value);
-  }
-
-  /**
-   * set a single value in a single cell
-   */
-  public SetCellValue(address: ICellAddress, value: CellValue): void {
-    const cell = this.cells.GetCell(address, true);
-    cell.Set(value);
-  }
-
-  /** 
-   * FIXME: does not need to be in sheet 
-   *
-   * @param headers_only - only return tables if the cell is in the 
-   * header (first) row. useful if you only want to worry about headers. 
-   */
-  public TablesFromArea(area: IArea|ICellAddress, headers_only = false): Table[] {
-
-    if (IsCellAddress(area)) {
-      const cell = this.cells.GetCell(area, false);
-      if (cell?.table) {
-        if (!headers_only || (area.row === cell.table.area.start.row)) {
-          return [cell.table];
-        }
-      }
-      return [];
-    }
-
-    const set: Set<Table> = new Set();
-
-    for (let row = area.start.row; row <= area.end.row; row++) {
-      for (let column = area.start.column; column <= area.end.column; column++) {
-        const cell = this.cells.GetCell({row, column}, false);
-        if (cell?.table && !set.has(cell.table)) {
-          if (!headers_only || (row === cell.table.area.start.row)) {
-            set.add(cell.table);
-          }
-        }
-      }
-    }
-
-    return Array.from(set.values());
-
-  }
-
-  /**
-   * returns the area bounding actual content
-   * (i.e. flattening "entire row/column/sheet")
-   *
-   * FIXME: this does not clamp to actual cells... why not?
-   * FIXME: so now we are (optionally) clamping end; should clamp start, too
-   *
-   * @param clamp -- new parameter will optionally clamp to actual sheet size
-   */
-  public RealArea(area: Area, clamp = false): Area {
-
-    const start = area.start; // this is a copy
-    const end = area.end;     // ditto
-
-    if (area.entire_row) {
-      start.column = 0;
-      start.absolute_column = false;
-      end.column = this.cells.columns - 1;
-      end.absolute_column = false;
-    }
-
-    if (area.entire_column) {
-      start.row = 0;
-      start.absolute_row = false;
-      end.row = this.cells.rows - 1;
-      end.absolute_row = false;
-    }
-
-    if (clamp) {
-      if (end.row >= this.rows) {
-        end.row = this.rows - 1;
-        end.absolute_row = false;
-      }
-      if (end.column >= this.columns) {
-        end.column = this.columns - 1;
-        end.absolute_column = false;
-      }
-    }
-
-    return new Area(start, end);
-
-  }
-
-  /**
-   * this is a new GetCellStyle function, used for external access
-   * to style (for API access). there was an old GetCellStyle function
-   * for rendering, but that's been removed (control+F for info).
-   * 
-   * Q: does this include conditional formatting? (...)
-   */
-  public GetCellStyle(area: ICellAddress|IArea, apply_theme = false): CellStyle|CellStyle[][] {
-
-    if (IsCellAddress(area)) {
-      return this.CompositeStyleForCell(area, true, false, apply_theme);
-    }
-
-    if (area.start.row === area.end.row && area.start.column === area.end.column) {
-      return this.CompositeStyleForCell(area.start, true, false, apply_theme);
-    }
-
-    const result: CellStyle[][] = [];
-
-    for (let r = area.start.row; r <= area.end.row; r++) {
-      const row: CellStyle[] = [];
-      for (let c = area.start.column; c <= area.end.column; c++) {
-        // const cell = this.CellData({row: r, column: c});
-        // row.push(cell.style || {});
-        row.push(this.CompositeStyleForCell({row: r, column: c}, true, false, apply_theme));
-      }
-      result.push(row);
-    }
-
-    return result;
-
-  }
-
-  ///
-  public FormattedCellValue(address: ICellAddress): CellValue {
-
-    const cell = this.CellData(address);
-    if (!cell) {
-      return undefined;
-    }
-
-    if (typeof cell.formatted === 'string') return cell.formatted;
-    if (cell.formatted) {
-      return cell.formatted.map(part => {
-        switch (part.flag) {
-          case 1:
-            return ' ';
-          case 2:
-            return ' '; // ??
-          default:
-            return part.text;
-        }
-      }).join('');
-    }
-    return cell.value;
-  }
-
-  public GetFormattedRange(from: ICellAddress, to: ICellAddress = from): CellValue | CellValue[][] {
-
-    if (from.row === to.row && from.column === to.column) {
-      return this.FormattedCellValue(from);
-    }
-
-    const result: CellValue[][] = [];
-
-    // grab rows
-    for (let row = from.row; row <= to.row; row++) {
-      const target: CellValue[] = [];
-      for (let column = from.column; column <= to.column; column++) {
-        target.push(this.FormattedCellValue({ row, column }));
-      }
-      result.push(target);
-    }
-
-    return result;
-
-  }
-
-  /**
-   * get all styles used in the sheet. this is used to populate color
-   * and number format lists in the toolbar. we used to just serialize
-   * the document and use that, but that's absurdly wasteful. for this
-   * application we don't even need composites.
-   * 
-   * although, this is a bit dangerous because you could (in theory)
-   * modify the results in place. so maybe we should either duplicate or
-   * just return the requested data...
-   */
-  public NumberFormatsAndColors(
-    color_map: Record<string, number>,
-    number_format_map: Record<string, number>,
-  ): void {
-
-    const parse = (style: CellStyle) => {
-
-      if (style.number_format) {
-        number_format_map[style.number_format] = 1;
-      }
-
-      if (style.text?.text && style.text.text !== 'none') {
-        // const color = Measurement.MeasureColorARGB(style.text_color);
-        color_map[style.text.text] = 1;
-      }
-
-      if (style.fill?.text) {
-        color_map[style.fill.text] = 1;
-      }
-
-      //if (style.background && style.background !== 'none') {
-      //  color_map[style.background] = 1;
-      //}
-
-      if (style.border_top_fill?.text) {
-        color_map[style.border_top_fill.text] = 1;
-      }
-      if (style.border_left_fill?.text) {
-        color_map[style.border_left_fill.text] = 1;
-      }
-      if (style.border_right_fill?.text) {
-        color_map[style.border_right_fill.text] = 1;
-      }
-      if (style.border_bottom_fill?.text) {
-        color_map[style.border_bottom_fill.text] = 1;
-      }
-
-    };
-
-    parse(this.sheet_style);
-
-    for (const key in this.row_styles) {
-      parse(this.row_styles[key]);
-    }
-
-    for (const key in this.column_styles) {
-      parse(this.column_styles[key]);
-    }
-
-    for (const style of this.row_pattern) {
-      parse(style);
-    }
-
-    for (const row of this.cell_style) {
-      if (row) {
-        for (const style of row) {
-          if (style) {
-            parse(style);
-          }
-        }
-      }
-    }
-
-  }
-
-  public CompressCellStyles(data: number[][]) {
-
-    // we can almost certainly compress the cell style map (above) if there 
-    // are consistent areas. not sure what the optimal algorithms for this 
-    // are, but there are probably some out there. let's start naively and 
-    // see what we can get.
-
-    // I think the real issue is imports from XLSX; we're getting a lot
-    // of individual cell styles where there should probably be R/C styles.
-
-    // actually we might be working against ourselves here if we are 
-    // removing populated cells from this array: because in that case we'll
-    // get fewer contiguous blocks. perhaps we should have a "lookaround"
-    // in the original array? (...)
-
-    // OTOH this can never be _worse_ than the old method, and I don't think
-    // it costs much more. so we'll stick with this for the time being, see
-    // if we can further optimize later.
-
-    // (note: tried passing the original array, and checking for overlap, 
-    //  but ultimately savings was minimal. not worth it)
-
-    const list: Array<{ row: number; column: number; ref: number, rows?: number }> = [];
-
-    for (let c = 0; c < data.length; c++) {
-      const column = data[c];
-      
-      if (column) {
-        for (let r = 0; r < column.length; r++) {
-          const style = column[r];
-          if (style) {
-
-            let k = r + 1;
-
-            for (; k < column.length; k++) {
-              if (column[k] !== style) { break; }
-            }
-
-            if ( k > r + 1 ){
-              list.push({ row: r, column: c, ref: style, rows: k - r });
-            }
-            else {
-              list.push({ row: r, column: c, ref: style });
-            }
-
-            r = k - 1;
-
-          }
-        }
-      }
-    }
-
-    return list;
-
-  }
-
-  /**
-   * generates serializable object. given the new data semantics this
-   * has to change a bit. here is what we are storing:
-   *
-   * all style data (sheet, row/column, alternate and cell)
-   * raw value for cell
-   * array head for arrays
-   * row height and column width arrays
-   *
-   * because we have sparse arrays, we convert them to flat objects first.
-   */
-  public toJSON(options: SerializeOptions = {}): SerializedSheet {
-
-    // flatten height/width arrays
-
-    const flatten_numeric_array = (arr: number[], default_value: number) => {
-      const obj: Record<number, number> = {};
-
-      for (let i = 0; i < arr.length; i++) {
-        if ((typeof arr[i] !== 'undefined') && arr[i] !== default_value) obj[i] = arr[i];
-      }
-      if (Object.keys(obj).length) return obj;
-      return undefined;
-    };
-
-    // flatten cell styles, which is a sparse array
-    // UPDATE: ref table
-
-    // NOTE: we originally did this (I think) because it's possible for a
-    // cell to have a style but have no other data, and therefore not be
-    // represented. but we should be able to store the data in the cell object
-    // if we have it...
-
-    let cell_style_refs = [{}]; // include an empty entry at zero
-
-    const cell_style_map: Record<string, number> = {};
-
-    const cell_reference_map: number[][] = [];
-
-    // (1) create a map of cells -> references, and build the reference
-    //     table at the same time. preserve indexes? (...)
-
-    // it would be nice if we could use some sort of numeric test, rather
-    // than leaving empty indexes as undefined -- that requires a type test
-    // (to avoid zeros).
-
-    const empty_json = JSON.stringify({});
-
-    // actually we could just offset the index by 1... (see above)
-
-    for (let c = 0; c < this.cell_style.length; c++) {
-      const column = this.cell_style[c];
-      if (column) {
-        cell_reference_map[c] = [];
-        for (let r = 0; r < column.length; r++) {
-          if (column[r]) {
-            const style_as_json = JSON.stringify(column[r]);
-            if (style_as_json !== empty_json) {
-              let reference_index = cell_style_map[style_as_json];
-              if (typeof reference_index !== 'number') {
-                cell_style_map[style_as_json] = reference_index = cell_style_refs.length;
-                cell_style_refs.push(column[r]);
-              }
-              cell_reference_map[c][r] = reference_index;
-            }
-          }
-        }
-      }
-    }
-
-    // it might be more efficient to store cell styles separately from
-    // cell data, as we might be able to compress it. it looks more like
-    // an indexed image, and we likely don't have that many styles.
-
-    /**
-     * this assumes that "empty" style is at index 0
-     */
-    const StyleToRef = (style: CellStyle) => {
-
-      const style_as_json = JSON.stringify(style);
-      if (style_as_json === empty_json) {
-        return 0;
-      }
-
-      let reference_index = cell_style_map[style_as_json];
-      if (typeof reference_index !== 'number') {
-        cell_style_map[style_as_json] = reference_index = cell_style_refs.length;
-        cell_style_refs.push(style);
-      }
-
-      return reference_index;
-
-    };
-
-    // ensure we're not linked
-    cell_style_refs = JSON.parse(JSON.stringify(cell_style_refs));
-
-    // same here (note broken naming)
-    const sheet_style = JSON.parse(JSON.stringify(this.sheet_style));
-    // const row_style = JSON.parse(JSON.stringify(this.row_styles));
-    // const column_style = JSON.parse(JSON.stringify(this.column_styles));
-    const row_pattern = JSON.parse(JSON.stringify(this.row_pattern));
-
-    // row and column styles are Record<number, props> and not arrays.
-    // I think they should probably be arrays. it's not critical but
-    // using records (objects) converts keys to strings, which is sloppy.
-
-
-    // const column_style: Array<number|CellStyle> = [];
-    // const row_style: Array<number|CellStyle> = [];
-
-    const column_style: Record<number, CellStyle | number> = {};
-    const row_style: Record<number, CellStyle | number> = {};
-
-    for (const key of Object.keys(this.column_styles)) {
-      const index = Number(key);
-      const style = this.column_styles[index];
-      if (style) {
-        const reference = StyleToRef(style);
-        if (reference) {
-          column_style[index] = reference;
-        }
-      }
-    }
-
-    for (const key of Object.keys(this.row_styles)) {
-      const index = Number(key);
-      const style = this.row_styles[index];
-      if (style) {
-        const reference = StyleToRef(style);
-        if (reference) {
-          row_style[index] = reference;
-        }
-      }
-    }
-
-    const translate_border_color = (color: string | undefined, default_color: string | undefined): string | undefined => {
-      if (typeof color !== 'undefined' && color !== 'none') {
-        if (color === default_color) {
-          return undefined;
-        }
-        else {
-          return Measurement.MeasureColorARGB(color);
-        }
-      }
-      return undefined;
-    }
-
-    const translate_border_fill = (color: Color = {}, default_color: Color = {}) => {
-      const result: Color = {
-        ...default_color,
-        ...color,
-      };
-      if (result.text) {
-        result.text = Measurement.MeasureColorARGB(result.text);
-        return result;
-      }
-      else if (typeof result.theme === 'number') {
-        return result;
-      }
-      return undefined;
-    };
-
-    // translate, if necessary
-    if (options.export_colors) {
-      const style_list: CellStyle[] = [];
-      for (const group of [
-        //row_style, column_style, // these are moved -> csr (which should be renamed)
-        cell_style_refs, [sheet_style], row_pattern]) {
-        if (Array.isArray(group)) {
-          for (const entry of group) style_list.push(entry);
-        }
-        else {
-          for (const key of Object.keys(group)) style_list.push(group[key]);
-        }
-      }
-
-      for (const style of style_list as CellStyle[]) {
-
-        // don't set "undefined" overrides. also, was this broken 
-        // wrt all the defaults from top? probably
-
-        let fill = translate_border_fill(style.border_top_fill, Style.DefaultProperties.border_top_fill);
-        if (fill !== undefined) { style.border_top_fill = fill; }
-
-        fill = translate_border_fill(style.border_left_fill, Style.DefaultProperties.border_left_fill);
-        if (fill !== undefined) { style.border_left_fill = fill; }
-
-        fill = translate_border_fill(style.border_right_fill, Style.DefaultProperties.border_right_fill);
-        if (fill !== undefined) { style.border_right_fill = fill; }
-
-        fill = translate_border_fill(style.border_bottom_fill, Style.DefaultProperties.border_bottom_fill);
-        if (fill !== undefined) { style.border_bottom_fill = fill; }
-
-        if (style.fill?.text) {
-          style.fill.text = Measurement.MeasureColorARGB(style.fill.text);
-        }
-
-        //if (typeof style.background !== 'undefined' && style.background !== 'none') {
-        //  style.background = Measurement.MeasureColorARGB(style.background);
-        //}
-
-        if (style.text) {
-          if (style.text.text && style.text.text !== 'none') {
-            style.text.text = Measurement.MeasureColorARGB(style.text.text);
-          }
-        }
-
-      }
-    }
-
-    // FIXME: flatten row/column styles too
-
-    // flatten data -- also remove unecessary fields (FIXME: you might
-    // keep rendered data, so it doesn't have to do work on initial render?)
-
-    const serialization_options: CellSerializationOptions = {
-      calculated_value: !!options.rendered_values,
-      preserve_type: !!options.preserve_type,
-      expand_arrays: !!options.expand_arrays,
-      decorated_cells: !!options.decorated_cells,
-      nested: true,
-      cell_style_refs: cell_reference_map,
-      tables: !!options.tables,
-    };
-
-    // the rows/columns we export can be shrunk to the actual used area,
-    // subject to serialization option.
-
-    const serialized_data = this.cells.toJSON(serialization_options);
-    const data = serialized_data.data;
-
-    let { rows, columns } = serialized_data;
-
-    if (!options.shrink) {
-      rows = this.rows;
-      columns = this.columns;
-    }
-    else {
-
-      // pad by 1 (2?)
-
-      rows += 2;
-      columns += 1;
-
-    }
-
-    // push out for annotations
-
-    for (const annotation of this.annotations) {
-      if (!annotation.data.extent) {
-        this.CalculateAnnotationExtent(annotation);
-      }
-      if (annotation.data.extent) {
-        rows = Math.max(rows, annotation.data.extent.row + 1);
-        columns = Math.max(columns, annotation.data.extent.column + 1);
-      }
-    }
-
-    // (3) (style) for anything that hasn't been consumed, create a
-    //     cell style map. FIXME: optional [?]
-
-    /*
-    const cell_styles: Array<{ row: number; column: number; ref: number }> = [];
-
-    for (let c = 0; c < cell_reference_map.length; c++) {
-      const column = cell_reference_map[c];
-      if (column) {
-        for (let r = 0; r < column.length; r++) {
-          if (column[r]) {
-            cell_styles.push({ row: r, column: c, ref: column[r] });
-          }
-        }
-      }
-    }
-
-    const CS2 = this.CompressCellStyles(cell_reference_map);
-    console.info({cs1: JSON.stringify(cell_styles), cs2: JSON.stringify(CS2)});
-    */
-
-    // using blocks. this is our naive method. we could do (at minimum)
-    // testing row-dominant vs column-dominant and see which is better; 
-    // but that kind of thing adds time, so it should be optional.
-
-    const cell_styles = this.CompressCellStyles(cell_reference_map);
-
-    const result: SerializedSheet = {
-
-      // not used atm, but in the event we need to gate
-      // or swap importers on versions in the future
-
-      // FIXME: drop, in favor of container versioning. there's no point
-      // in this submodule versioning (is there? ...)
-
-      // version: (ModuleInfo as any).version,
-
-      id: this.id,
-      name: this.name,
-
-      data,
-      sheet_style,
-      rows,
-      columns,
-      cell_styles,
-      styles: cell_style_refs,
-      row_style,
-      column_style,
-
-      conditional_formats: this.conditional_formats.length ? this.conditional_formats.map(format => ({...format, internal: undefined })) : undefined,
-
-      row_pattern: row_pattern.length ? row_pattern : undefined,
-
-      // why are these serialized? (...) export!
-
-      default_row_height: this.default_row_height,
-      default_column_width: this.default_column_width,
-
-      row_height: flatten_numeric_array(this.row_height_, this.default_row_height),
-      column_width: flatten_numeric_array(this.column_width_, this.default_column_width),
-
-      selection: JSON.parse(JSON.stringify(this.selection)),
-      annotations: JSON.parse(JSON.stringify(this.annotations)),
-
-    };
-
-    // omit default (true)
-    if (!this.visible) {
-      result.visible = this.visible;
-    }
-
-    if (this.scroll_offset.x || this.scroll_offset.y) {
-      result.scroll = this.scroll_offset;
-    }
-
-    if (this.background_image) {
-      result.background_image = this.background_image;
-    }
-
-    // moved to outer container (data model)
-
-    /*
-    // omit if empty
-
-    if (this.named_ranges.Count()) {
-      result.named_ranges = JSON.parse(JSON.stringify(this.named_ranges.Map()));
-    }
-    */
-
-    // only put in freeze if used
-
-    if (this.freeze.rows || this.freeze.columns) {
-      result.freeze = this.freeze;
-    }
-
-    return result;
-  }
-
-  /*
-   * export values and calcualted values; as for csv export (which is what it's for) * /
-  public ExportValueData(transpose = false, dates_as_strings = false, export_functions = false): CellValue[][] {
-
-    const arr: CellValue[][] = [];
-    const data = this.cells.data;
-
-    if (transpose) {
-      const rowcount = data[0].length; // assuming it's a rectangle
-      for (let r = 0; r < rowcount; r++) {
-        const row: CellValue[] = [];
-        for (const column of data) {
-          const ref = column[r];
-          let value: CellValue;
-          if (!export_functions && typeof ref.calculated !== 'undefined') value = ref.calculated;
-          else if (typeof ref.value === 'undefined') value = '';
-          else value = ref.value;
-
-          if (dates_as_strings && ref.style && typeof value === 'number') {
-            const format = NumberFormatCache.Get(ref.style.number_format || '');
-            if (format.date_format) value = format.Format(value);
-          }
-
-          // if (dates_as_strings && ref.style && ref.style.date && typeof value === 'number') {
-          //  value = Style.Format(ref.style, value);
-          // }
-          row.push(value);
-        }
-        arr.push(row);
-      }
-    }
-    else {
-      for (const column_ref of data) {
-        const column: CellValue[] = [];
-        for (const ref of column_ref) {
-          let value: CellValue;
-          if (!export_functions && typeof ref.calculated !== 'undefined') value = ref.calculated;
-          else if (typeof ref.value === 'undefined') value = '';
-          else value = ref.value;
-
-          if (dates_as_strings && ref.style && typeof value === 'number') {
-            const format = NumberFormatCache.Get(ref.style.number_format || '');
-            if (format.date_format) value = format.Format(value);
-          }
-
-          // if (dates_as_strings && ref.style && ref.style.date && typeof value === 'number') {
-          //   value = Style.Format(ref.style, value);
-          // }
-          column.push(value);
-        }
-        arr.push(column);
-      }
-    }
-
-    return arr;
-  }
-  */
-
-  /** flushes ALL rendered styles and caches. made public for theme API */
-  public FlushCellStyles(): void {
-    this.style_map = [];
-    this.style_json_map = [];
-    this.cells.FlushCellStyles();
-  }
-
-  public ImportData(data: ImportedSheetData): void {
-
-    const styles = data.styles;
-
-    if (data.outline) {
-      this.outline = data.outline;
-    }
-
-    // adding sheet style...
-
-    // 0 is implicitly just a general style
-
-    const sheet_style = data.sheet_style;
-    if (sheet_style) {
-      this.UpdateAreaStyle(
-        new Area({ row: Infinity, column: Infinity }, { row: Infinity, column: Infinity }),
-        styles[sheet_style]);
-    }
-
-    // and column styles...
-
-    const column_styles = data.column_styles;
-    if (column_styles) {
-      for (let i = 0; i < column_styles.length; i++) {
-
-        // 0 is implicitly just a general style
-
-        if (column_styles[i]) {
-          this.UpdateAreaStyle(new Area({ row: Infinity, column: i }, { row: Infinity, column: i }), styles[column_styles[i]]);
-        }
-      }
-    }
-
-    // this.cells.FromJSON(cell_data);
-    this.cells.FromJSON(data.cells);
-    if (data.name) {
-      this.name = data.name || '';
-    }
-
-    // 0 is implicitly just a general style
-
-    const cs = this.cell_style;
-    for (const info of data.cells) {
-      if (info.style_ref) {
-        if (!cs[info.column]) cs[info.column] = [];
-        cs[info.column][info.row] = styles[info.style_ref];
-      }
-    }
-
-    for (let i = 0; i < data.column_widths.length; i++) {
-      if (typeof data.column_widths[i] !== 'undefined') {
-
-        // OK this is unscaled, we are setting unscaled from source data
-
-        this.SetColumnWidth(i, data.column_widths[i]);
-      }
-    }
-
-    for (let i = 0; i < data.row_heights.length; i++) {
-      if (typeof data.row_heights[i] !== 'undefined') {
-
-        // OK this is unscaled, we are setting unscaled from source data
-
-        this.SetRowHeight(i, data.row_heights[i]);
-      }
-    }
-
-    for (const annotation of data.annotations || []) {
-      this.annotations.push(new Annotation(annotation));
-    }
-
-    if (data.hidden) {
-      this.visible = false;
-    }
-
-  }
-
-  // --- protected ------------------------------------------------------------
-
-  /** 
-   * figure out the last row/column of the annotation. this
-   * might set it to 0/0 if there's no rect, just make sure
-   * that it gets cleared on layout changes.
-   */
-  protected CalculateAnnotationExtent(annotation: Annotation): void {
-
-    // this is much easier with layout, but we are leaving the old
-    // coude to support older files -- OTOH, the layout will be created
-    // at some point, we just need to make sure that happens before this
-    // is called
-
-    if (annotation.data.layout) {
-      annotation.data.extent = { ...annotation.data.layout.br.address };
-      return;
-    }
-
-    // 1000 here is just sanity check, it might be larger
-    const sanity = 1000;
-
-    annotation.data.extent = { row: 0, column: 0 };
-
-    let right = annotation.rect?.right;
-    if (right && this.default_column_width) { // also sanity check
-      for (let i = 0; right >= 0 && i < sanity; i++) {
-        right -= this.GetColumnWidth(i); // FIXME: check // it's ok, rect is scaled to unit
-        if (right < 0) {
-          annotation.data.extent.column = i;
-          break;
-        }
-      }
-    }
-
-    let bottom = annotation.rect?.bottom;
-    if (bottom && this.default_row_height) {
-      for (let i = 0; bottom >= 0 && i < sanity; i++) {
-        bottom -= this.GetRowHeight(i); // FIXME: check // it's ok, rect is scaled to unit
-        if (bottom < 0) {
-          annotation.data.extent.row = i;
-          break;
-        }
-      }
-    }
-
-  }
-
-  /* *
-   * when checking style properties, check falsy but not '' or 0
-   * (also strict equivalence)
-   * /
-  protected StyleEquals(a: any, b: any): boolean {
-    return a === b ||
-      ((a === false || a === null || a === undefined)
-        && (b === false || b === null || b === undefined));
-  }
-  */
-
-  /*
-  protected Serialize() {
-    return JSON.stringify(this);
-  }
-  */
-
-  /*
-  protected Deserialize(data: SerializedSheet) {
-    Sheet.FromJSON(data, this.default_style_properties, this);
-
-    // some overlap here... consolidate? actually, doesn't
-    // fromJSON call flush styles? [A: sometimes...]
-
-    this.cells.FlushCachedValues();
-    this.FlushCellStyles();
-  }
-  */
-
-  // --- private methods ------------------------------------------------------
-
-
-  /**
-   * update style properties. merge by default.
-   *
-   * this method will reverse-override properties, meaning if you have set (for
-   * example) a cell style to bold, then you set the whole sheet to unbold, we
-   * expect that the unbold style will control. instead of explicitly setting
-   * the cell style, we go up the chain and remove any matching properties.
-   */
-  private UpdateSheetStyle(properties: CellStyle, delta = true) {
-
-    this.sheet_style = Style.Merge(this.sheet_style, properties, delta);
-
-    // reverse-override...
-
-    // const keys = Object.keys(properties);
-    const keys = Object.keys(properties) as PropertyKeys[];
-    // const keys = Object.keys(this.sheet_style) as Style.PropertyKeys[];
-
-    for (const style_column of this.cell_style) {
-      if (style_column) {
-        for (const style_ref of style_column) {
-          if (style_ref) {
-            keys.forEach((key) => delete style_ref[key]);
-          }
-        }
-      }
-    }
-
-    for (const index of Object.keys(this.row_styles)) {
-      keys.forEach((key) => delete this.row_styles[index as unknown as number][key]);
-    }
-
-    for (const index of Object.keys(this.column_styles)) {
-      keys.forEach((key) => delete this.column_styles[index as unknown as number][key]);
-    }
-
-    // FIXME:  ROW PATTERN
-
-    this.FlushCellStyles(); // not targeted
-
-  }
-
-  /**
-   * updates row properties. reverse-overrides cells (@see UpdateSheetStyle).
-   *
-   * we also need to ensure that the desired effect takes hold, meaning if
-   * there's an overriding column property (columns have priority), we will
-   * need to update the cell property to match the desired output.
-   */
-  private UpdateRowStyle(row: number, properties: CellStyle, delta = true) {
-
-    this.row_styles[row] = Style.Merge(this.row_styles[row] || {}, properties, delta);
-
-    // reverse-override... remove matching properties from cells in this row
-    // (we can do this in-place)
-
-    // const keys = Object.keys(properties);
-    const keys = Object.keys(properties) as PropertyKeys[];
-    // const keys = Object.keys(this.row_styles[row]) as Style.PropertyKeys[];
-
-    for (const column of this.cell_style) {
-      if (column && column[row]) {
-
-        // FIXME: we don't want to delete. reverse-add.
-        keys.forEach((key) => delete column[row][key]);
-
-      }
-    }
-
-    /*
-
-    //
-    // seems to be related to
-    // https://github.com/microsoft/TypeScript/pull/30769
-    //
-    // not clear why the behavior should be different, but
-    //
-    // "indexed access with generics now works differently inside & outside a function."
-    // 
-
-    const FilteredAssign = <T>(test: T, source: T, target: T, keys: Array<keyof T>): void => {
-      for (const key of keys) {
-        if (test[key] !== undefined) {
-          target[key] = source[key];
-        }
-      }
-    };
-    */
-
-    // if there's a column style, it will override the row
-    // style; so we need to set a cell style to compensate.
-
-    // "override" because a reserved word in ts 4.3.2, possibly accidentally?
-    // or possibly it was already a reserved word, and was handled incorrectly?
-    // not sure. stop using it. 
-    //
-    // Actually just by the by, if it does work as described in
-    //
-    // https://github.com/microsoft/TypeScript/issues/2000
-    //
-    // then we should start using it where appropriate, because it is good.
-    // just don't use it here as a variable name.
-
-    for (let i = 0; i < this.cells.columns; i++) {
-      if (this.column_styles[i]) {
-        const column_style = this.column_styles[i];
-        const overrides: CellStyle = this.cell_style[i] ? this.cell_style[i][row] || {} : {};
-
-        for (const key of keys) {
-          if (typeof column_style[key] !== 'undefined') {
-            (overrides as any)[key] = properties[key];
-          }
-        }
-
-        if (Object.keys(overrides).length) {
-          if (!this.cell_style[i]) this.cell_style[i] = [];
-          this.cell_style[i][row] = JSON.parse(JSON.stringify(overrides));
-        }
-      }
-    }
-
-    // FIXME: ROW PATTERN
-
-    this.cells.Apply(this.RealArea(Area.FromRow(row)), (cell) => cell.FlushStyle());
-
-  }
-
-  /**
-   * updates column properties. reverse-overrides cells (@see UpdateSheetStyle).
-   */
-  private UpdateColumnStyle(column: number, properties: CellStyle, delta = true) {
-
-    this.column_styles[column] = Style.Merge(this.column_styles[column] || {}, properties, delta);
-
-    // returning to this function after a long time. so what this is doing
-    // is removing unecessary properties from style objects higher in the
-    // style chain, if those properties are overridden. note that this doesn't
-    // seem to prune now-empty styles, which it probably should...
-
-    // in essence, we have a containing style object
-    // { a: 1, c: 2 }
-    //
-    // then we iterate all cells in the column, and if there are any
-    // matching properties they're deleted; so if a cell has
-    // { a: 0, b: 1 }
-    //
-    // we drop the a property, so it becomes
-    // { b: 1 }
-    //
-    // note you can drop and re-create the cell style object, because the cell's
-    // reference is actually to a separate object (composited with the stack),
-    // and the reference is cleared so the composite will be rebuilt when it's
-    // needed next.
-
-    // NOTE this was broken anyway; it wasn't taking the merge into account...
-    // ALTHOUGH that breaks "remove-color" operations. I think the old way
-    // took into account that the styles would be relatively in sync already.
-
-    // reverse-override... I think we only need to override _cell_ values.
-
-    const keys = Object.keys(properties) as PropertyKeys[];
-    // const keys = Object.keys(this.column_styles[column]) as Style.PropertyKeys[];
-
-    if (this.cell_style[column]) {
-      for (const ref of this.cell_style[column]) {
-        if (ref) {
-          // FIXME: we don't want to delete. reverse-add.
-          keys.forEach((key) => delete ref[key]);
-        }
-      }
-    }
-
-    this.cells.Apply(this.RealArea(Area.FromColumn(column)), (cell) => cell.FlushStyle());
-
-    // FIXME: ROW PATTERN
-
-  }
-
-  /* *
-   * flush the cache and the checklist. flush cell styles at the same
-   * time. this should be called when adding/removing a conditional format.
-   * optionally apply active formats again.
-   * 
-   * is this actually necessary? what's the use case? (...)
-   * 
-   * /
-  public FlushConditionalFormats(reapply = false) {
-
-    for (const [row, column] of this.conditional_format_checklist) {
-      this.CellData({row, column}).FlushStyle();
-    }
-
-    this.conditional_format_checklist = [];
-    this.conditional_format_cache = [];
-
-    if (reapply) {
-      this.ApplyConditionalFormats();
-    }
-
-  }
-  */
-
-  public BleedFlush(area: IArea) {
-
-    let rows = [Math.max(0, area.start.row - 1), area.end.row + 1];
-    let cols = [Math.max(0, area.start.column - 1), area.end.column + 1];
-
-    for (let row = rows[0]; row <= rows[1]; row++) {
-      for (let column = cols[0]; column <= cols[1]; column++) {
-        // const cell = this.cells.EnsureCell({row, column});
-        this.cells.GetCell({row, column}, false)?.FlushStyle();
-      }
-    }
-    
-  }
-
-  /**
-   * this version combines flushing the cache with building it, using
-   * the application flag in the format objects. 
-   * 
-   * this function was set up to support comparing the two lists and
-   * only flushing style if necessary; but that turns out to be so 
-   * much additional work that I'm not sure it's preferable to just 
-   * repaint. need to test.
-   * 
-   * ...we're also probably looping unecessarily. since we're using
-   * those leaf nodes we can probably check if the state changed, and
-   * it not, skip the loop pass. I think we'd need to identify or map
-   * the applications though (meaning use a stack that matches the list
-   * of formats). or you could even recheck everything if one of them 
-   * changed, you'd still probably save a lot in cases where nothing
-   * changed.
-   * 
-   */
-  public ApplyConditionalFormats() {
-
-    // we're not doing any pruning at the moment, so this is doing
-    // a lot of unecessary looping -- we could start with one big
-    // global check
-
-    let updated = false;
-
-    for (const format of this.conditional_formats) {
-      if (format.internal?.vertex?.updated) {
-        updated = true;
-        break;
-      }
-    }
-
-    if (!updated) {
-
-      // that should save 90% of the calculation, we'll still do 
-      // unecessary work but it's a step in the right direction.
-
-      // note that this flag doesn't necessarily indicate anything
-      // has changed -- it will get set if you do a global recalc,
-      // because that marks everything as dirty. still a good step
-      // though.
-
-      return;
-    }
-
-    const temp: CellStyle[][][] = [];
-    const checklist: IArea[] = [...this.conditional_format_checklist];
-
-    this.conditional_format_checklist = []; // flush
-
-    for (const format of this.conditional_formats) {
-
-      if (format.internal?.vertex?.updated) {
-
-        // console.info('updated');
-
-        format.internal.vertex.updated = false;
-      }
-
-      // NOTE: if you go backwards, then you can short-circuit if a format 
-      // is already set. except then if you want to support "stop" rules, 
-      // that won't work. 
-      //
-      // although you might still want to go backwards as it's easier to 
-      // apply stop rules in reverse (why? because if you are going backwards,
-      // you can just drop everything on the stack when you see a 
-      // stop rule. if you go forwards, you need some sort of indicator 
-      // or flag).
-
-      if (format.type === 'gradient') {
-        const area = JSON.parse(JSON.stringify(format.area));
-        const result = format.internal?.vertex?.result;
-
-        if (result && format.internal?.gradient) {
-          const property: 'fill'|'text' = format.property ?? 'fill';
-
-          if (result.type === ValueType.array) {
-            for (let row = area.start.row; row <= area.end.row; row++) {
-              for (let column = area.start.column; column <= area.end.column; column++) {
-                const value = result.value[column - area.start.column][row - area.start.row];
-                if (value.type === ValueType.number) {
-                  if (!temp[row]) { temp[row] = []; }
-                  if (!temp[row][column] ) { temp[row][column] = []; }
-                  const color = format.internal.gradient.Interpolate(value.value);
-                  temp[row][column].push({ [property]: color});
-                }
-              }
-            }
-          }
-          else if (result.type === ValueType.number) {
-            const color = format.internal.gradient.Interpolate(result.value);
-            for (let row = area.start.row; row <= area.end.row; row++) {
-              if (!temp[row]) { temp[row] = []; }
-              for (let column = area.start.column; column <= area.end.column; column++) {
-                if (!temp[row][column] ) { temp[row][column] = []; }
-                temp[row][column].push({ [property]: color});
-              }
-            }
-          }
-
-          checklist.push(area);
-          this.conditional_format_checklist.push(area);
-
-        }
-
-      }
-<<<<<<< HEAD
-      else if (format.type === 'cell-match' || format.type === 'expression') {
-        const area = JSON.parse(JSON.stringify(format.area));
-        const result = format.internal?.vertex?.result;
-=======
-      if (format.type === 'cell-match') {
-        const area = JSON.parse(JSON.stringify(format.area));
-        const result = format.internal?.vertex?.result;
-
-        if (result?.type === ValueType.array) {
-          for (let row = area.start.row; row <= area.end.row; row++) {
-            for (let column = area.start.column; column <= area.end.column; column++) {
-              const value = result.value[column - area.start.column][row - area.start.row];
-              if (value.value) {
-                if (!temp[row]) { temp[row] = []; }
-                if (!temp[row][column] ) { temp[row][column] = []; }
-                temp[row][column].push(format.style);
-              }
-            }
-          }
-        }
-
-        checklist.push(area);
-        this.conditional_format_checklist.push(area);
-      }
-      if (format.type === 'expression') {
-        if (format.applied) {
->>>>>>> c609f7d6
-
-        if (result) {
-
-          if (result.type === ValueType.array) {
-            for (let row = area.start.row; row <= area.end.row; row++) {
-              for (let column = area.start.column; column <= area.end.column; column++) {
-                const value = result.value[column - area.start.column][row - area.start.row];
-                if ((value.type === ValueType.boolean || value.type === ValueType.number) && !!value.value) {
-                  if (!temp[row]) { temp[row] = []; }
-                  if (!temp[row][column] ) { temp[row][column] = []; }
-                  temp[row][column].push(format.style);
-                }
-              }
-            }
-          }
-          else {
-            if (result.type === ValueType.boolean || result.type === ValueType.number) {
-              if(!!result.value) {
-                for (let row = area.start.row; row <= area.end.row; row++) {
-                  if (!temp[row]) { temp[row] = []; }
-                  for (let column = area.start.column; column <= area.end.column; column++) {
-                      if (!temp[row][column] ) { temp[row][column] = []; }
-                      temp[row][column].push(format.style);
-                  }
-                }
-              }
-            }
-          }
-  
-          checklist.push(area);
-          this.conditional_format_checklist.push(area);
- 
-        }
-
-      }
-   
-    }
-
-    for (const area of checklist) {
-      this.BleedFlush(area);
-    }
-
-    this.conditional_format_cache = temp;
-
-  }
-
-  /*
-  public ApplyConditionalFormats() {
-
-    this.FlushConditionalFormatCache();
-
-    for (const entry of this.conditional_formats) {
-
-      console.info({entry});
-
-      if (entry.applied) {
-        this.ApplyConditionalFormatCache(entry);
-      }
-    }
-
-  }
-
-  public FlushConditionalFormatCache() {
-
-    // FIXME: need to flush any styles that are set, unless they match;
-    // perhaps we should use an alternate cache so we can compare? TODO/FIXME
-
-    for (const [row, row_data] of this.conditional_format_cache.entries()) {
-      if (row_data) {
-        for (const [column, column_data] of row_data.entries()) {
-          if (column_data) {
-
-            this.CellData({row, column}).FlushStyle();
-
-          }
-        }
-      }
-    }
-
-    this.conditional_format_cache = [];
-
-  }
-
-  public ApplyConditionalFormatCache(format: ConditionalFormat) {
-    
-    for (let row = format.area.start.row; row <= format.area.end.row; row++ ) {
-      for (let column = format.area.start.column; column <= format.area.end.column; column++ ) {
-        if (!this.conditional_format_cache[row]) {
-          this.conditional_format_cache[row] = [];
-        }
-        if (!this.conditional_format_cache[row][column]) {
-          this.conditional_format_cache[row][column] = [];
-        }
-        this.conditional_format_cache[row][column].push(format.style);
-        this.CellData({row, column}).FlushStyle();
-
-      }
-    }
-
-  }
-  */
-
-  private ConditionalFormatForCell(address: ICellAddress): CellStyle[] {
-    if (this.conditional_format_cache[address.row]) {
-      return this.conditional_format_cache[address.row][address.column] || [];
-    }
-    return [];
-  }
-
-  /**
-   * generates the composite style for the given cell. this
-   * should only be used to generate a cache of styles (Q: really? PERF?)
-   *
-   * the "apply_cell_style" parameter is used for testing when pruning. we
-   * want to check what happens if the cell style is not applied; if nothing 
-   * happens, then we can drop the cell style (or the property in the style).
-   */
-  private CompositeStyleForCell(
-        address: ICellAddress, 
-        apply_cell_style = true, 
-        apply_row_pattern = true, 
-        apply_default = true,
-        apply_conditional = true, ) {
-
-    const { row, column } = address;
-    const stack: CellStyle[] = [];
-    
-    if (apply_default) {
-      stack.push(this.default_style_properties);
-    }
-    stack.push(this.sheet_style);
-
-    if (apply_row_pattern && this.row_pattern.length) {
-      stack.push(this.row_pattern[row % this.row_pattern.length]);
-    }
-
-    if (this.row_styles[row]) {
-      stack.push(this.row_styles[row]);
-    }
-
-    if (this.column_styles[column]) {
-      stack.push(this.column_styles[column]);
-    }
-
-    if (apply_cell_style
-      && this.cell_style[column]
-      && this.cell_style[column][row]) {
-      stack.push(this.cell_style[column][row]);
-    }
-
-    if (apply_conditional) {
-      stack.push(...this.ConditionalFormatForCell(address));
-    }
-
-    return Style.Composite(stack);
-  }
-
-  /**
-   * can we use the rendered JSON as a key, instead? 
-   */
-  private GetStyleIndex(style: CellStyle) {
-
-    const json = JSON.stringify(style);
-
-    for (let i = 0; i < this.style_json_map.length; i++) {
-      if (json === this.style_json_map[i]) return i; // match
-    }
-
-    // ok we need to add it to the list. make sure to add a copy,
-    // and add json to the json index.
-
-    const new_index = this.style_map.length;
-    this.style_map.push(JSON.parse(json));
-    this.style_json_map.push(json);
-
-    return new_index;
-
-  }
-
-}
-
+/*
+ * This file is part of TREB.
+ *
+ * TREB is free software: you can redistribute it and/or modify it under the 
+ * terms of the GNU General Public License as published by the Free Software 
+ * Foundation, either version 3 of the License, or (at your option) any 
+ * later version.
+ *
+ * TREB is distributed in the hope that it will be useful, but WITHOUT ANY 
+ * WARRANTY; without even the implied warranty of MERCHANTABILITY or FITNESS 
+ * FOR A PARTICULAR PURPOSE. See the GNU General Public License for more 
+ * details.
+ *
+ * You should have received a copy of the GNU General Public License along 
+ * with TREB. If not, see <https://www.gnu.org/licenses/>. 
+ *
+ * Copyright 2022-2023 trebco, llc. 
+ * info@treb.app
+ * 
+ */
+
+// --- treb imports -----------------------------------------------------------
+
+import { ValueType, Cells, Style, 
+  type CellStyle, 
+  type PropertyKeys,
+  type Color,
+  Area, IsFlatDataArray, 
+  IsNestedRowArray, IsCellAddress
+} from 'treb-base-types';
+import { NumberFormatCache } from 'treb-format';
+import { Measurement, ValidateURI } from 'treb-utils';
+
+import type { TextPart ,
+  Cell, ICellAddress, CellSerializationOptions, CellValue, ImportedSheetData, Complex, 
+  DimensionedQuantity, IArea, Table, TableTheme, HorizontalAlign, VerticalAlign} from 'treb-base-types';
+
+// --- local imports ----------------------------------------------------------
+
+import type { FreezePane, SerializedSheet, ScrollOffset } from './sheet_types';
+import type { SerializeOptions } from './serialize_options';
+import type { GridSelection } from './grid_selection';
+import { CreateSelection } from './grid_selection';
+import { Annotation } from './annotation';
+import type { ConditionalFormatList } from './conditional_format';
+
+// --- constants --------------------------------------------------------------
+
+const DEFAULT_COLUMN_WIDTH = 100;
+// const DEFAULT_ROW_HEIGHT = 26; // not used because it's based on font (theoretically)
+const DEFAULT_ROW_HEADER_WIDTH = 60;
+
+// does this have optional ref/style because an older version inlined styles, 
+// instead of using references? we can probably drop support for that because
+// if that was the case, it was a long time ago
+
+interface CellStyleRef {
+  row: number;
+  column: number;
+  ref?: number;
+  style?: CellStyle;
+  rows?: number;
+}
+
+export class Sheet {
+
+  // --- static members -------------------------------------------------------
+
+  public static base_id = 100;
+
+  public static readonly default_sheet_name = 'Sheet1';
+
+  // FIXME: use the external measurement object (from utils)
+  // private static measurement_canvas?: HTMLCanvasElement;
+
+  /**
+   * adding verbose flag so we can figure out who is publishing
+   * (and stop -- part of the ExecCommand switchover)
+   */
+  // public static readonly sheet_events = new EventSource<SheetEvent>(true, 'sheet-events');
+
+
+  // --- instance members -----------------------------------------------------
+
+  /**
+   * in the old model, we had a concept of "default" style properties. we then
+   * used that object for theming: we would set default properties when the theme
+   * changed.
+   *
+   * the problem is that if there are multiple instances on a single page, with
+   * different themes, they would clash.
+   *
+   * so the new concept is to have a default property set per instance, managed
+   * by the grid instance. any sheets that are loaded in/created by grid will
+   * get a reference to that property set, and grid can update it as desired.
+   *
+   * because it's a reference, it should be constant.
+   * FIXME: move to model...
+   */
+  public readonly default_style_properties: CellStyle;
+
+  /* moved from grid */
+  public annotations: Annotation[] = [];
+
+  // moved from layout
+  public freeze: FreezePane = {
+    rows: 0,
+    columns: 0,
+  };
+
+  /** testing */
+  // public scale = 1.0;
+
+  public visible = true;
+
+  /** standard width (FIXME: static?) */
+  public default_column_width = 100;
+
+  /** standard height (FIXME: static?) */
+  public default_row_height = 25;
+
+  /** cells data */
+  public readonly cells: Cells = new Cells();
+
+  /**
+   * selection. moved to sheet to preserve selections in multiple sheets.
+   * this instance should just be used to populate the actual selection,
+   * not used as a reference.
+   */
+  public selection: GridSelection = CreateSelection();
+
+  /**
+   * cache scroll offset for flipping between sheets. should this be
+   * persisted? (...)
+   */
+  public scroll_offset: ScrollOffset = { x: 0, y: 0 };
+
+  /**
+   * named ranges: name -> area
+   * FIXME: this needs to move to an outer container, otherwise we
+   * may get conflicts w/ multiple sheets. unless we want to allow that...
+   */
+  // public named_ranges = new NamedRangeCollection();
+
+  public name = Sheet.default_sheet_name;
+
+  public background_image?: string;
+
+  protected _image: HTMLImageElement|undefined = undefined;
+
+  public get image(): HTMLImageElement|undefined {
+    return this._image;
+  }
+
+  /**
+   * @internal
+   */
+  public conditional_formats: ConditionalFormatList = [];
+
+  /**
+   * @internal
+   * 
+   * testing, not serialized atm
+   */
+  public outline: number[] | undefined;
+
+  /** internal ID */
+  // tslint:disable-next-line: variable-name
+  private id_: number;
+
+  // tslint:disable-next-line:variable-name
+  private row_height_: number[] = [];
+
+  // tslint:disable-next-line:variable-name
+  private column_width_: number[] = [];
+
+  /**
+   * optionally, custom row headers (instead of 1...2...3...)
+   * FIXME: should maybe be a function instead?
+   * FIXME: why is this any type? just sloppiness?
+   */
+  private row_headers: string[] = [];
+
+  /**
+   * optionally, custom column headers (instead of A...B...C...)
+   * FIXME: should maybe be a function instead?
+   * FIXME: why is this any type? just sloppiness?
+   */
+  private column_headers: string[] = [];
+
+  /** size of header */
+  private row_header_width = 100;
+
+  /** size of header */
+  private column_header_height = 25;
+
+  // we cache composite styles so we don't wind up with objects
+  // for every cell, when all we need is a single reference.
+
+  private style_map: CellStyle[] = [];
+
+  // we use json for comparison. it should be faster than the alternative
+  // (even if that doesn't make sense).
+
+  private style_json_map: string[] = [];
+
+  // style now uses overlays, but we want to precalculate the
+  // overlaid values. we need to hold on to the originals, in
+  // the event something changes, so we can redo the calculation.
+
+  // there's a default at the bottom that gets applied to everything.
+  // (in Style). above that, we have the sheet style
+
+  private sheet_style: CellStyle = {};
+
+  // then individual (applied) row and column styles (indexed by row/column)
+
+  private row_styles: Record<number, CellStyle> = {};
+
+  private column_styles: Record<number, CellStyle> = {};
+
+  /* 
+  we used to have "alternate row" styles. it's clumsy, but it is a nice
+  effect. we will add that back via a "pattern". not sure how the UI would
+  work for this, but programatically it works.
+ 
+  just rows atm, not columns.
+  */
+
+  private row_pattern: CellStyle[] = [];
+
+  // and finally any cell-specific styles. [FIXME: this is sparse]
+  // [why FIXME? sparse is OK in js]
+
+  private cell_style: CellStyle[][] = [];
+
+  /**
+   * applied conditional formats are stored them in this array;
+   * they will be stacked on top of cell style when rendering.
+   * conditional formats have top priority. [FIXME: what about tables?]
+   */
+  private conditional_format_cache: CellStyle[][][] = [];
+
+  /**
+   * this is a list of cells we formatted on the last pass, so we can 
+   * compare when applying conditional formats .
+   * 
+   * update: using areas
+   */
+  private conditional_format_checklist: IArea[] = [];
+
+  // --- accessors ------------------------------------------------------------
+
+  // public get column_header_count() { return this.column_header_count_; }
+
+  public get header_offset(): { x: number, y: number } {
+    return { x: this.row_header_width, y: this.column_header_height };
+  }
+
+  /** accessor: now just a wrapper for the call on cells */
+  public get rows(): number { return this.cells.rows; }
+
+  /** accessor: now just a wrapper for the call on cells */
+  public get columns(): number { return this.cells.columns; }
+
+  public get id(): number { return this.id_; }
+
+  public set id(id: number) {
+    this.id_ = id;
+    if (this.id >= Sheet.base_id) {
+      Sheet.base_id = this.id + 1;
+    }
+  }
+
+  /**
+   * constructor is now protected. use a factory method (Blank or FromJSON).
+   */
+  protected constructor(theme_style_properties: CellStyle) {
+
+    this.default_style_properties = theme_style_properties;
+
+    // FIXME: the below should be called in a separate 'init' method
+    // that can be called after we change styles (since it will measure)
+
+    this.default_column_width = DEFAULT_COLUMN_WIDTH;
+    this.row_header_width = DEFAULT_ROW_HEADER_WIDTH;
+    this.UpdateDefaultRowHeight();
+
+    this.id_ = Sheet.base_id++;
+
+  }
+
+  // --- class methods --------------------------------------------------------
+
+  public static Reset(): void {
+    this.base_id = 100;
+  }
+
+  /**
+   * factory method creates a new sheet
+   */
+  public static Blank(style_defaults: CellStyle, name?: string, rows = 30, columns = 20): Sheet {
+
+    const sheet = new Sheet(style_defaults);
+
+    if (name) {
+      sheet.name = name;
+    }
+
+    rows = Math.max(rows, 1);
+    columns = Math.max(columns, 1);
+    sheet.cells.EnsureCell({ row: rows - 1, column: columns - 1 });
+    return sheet;
+  }
+
+  /**
+   * update old-style alignment constants to the new symbolic values.
+   * updates in place.
+   */
+  public static UpdateStyle(properties: CellStyle) {
+
+    if (typeof properties.horizontal_align === 'number') {
+      const members: HorizontalAlign[] = [
+        '',       // Style.HorizontalAlign.None,
+        'left',   // Style.HorizontalAlign.Left,
+        'center', // Style.HorizontalAlign.Center,
+        'right',  // Style.HorizontalAlign.Right,
+      ]
+      properties.horizontal_align = members[properties.horizontal_align] || undefined;
+    }
+
+    if (typeof properties.vertical_align === 'number') {
+      const members: VerticalAlign[] = [
+        '',       // Style.VerticalAlign.None,
+        'top',    // Style.VerticalAlign.Top,
+        'bottom', // Style.VerticalAlign.Bottom,
+        'middle', // Style.VerticalAlign.Middle,
+      ]
+      properties.vertical_align = members[properties.vertical_align] || undefined;
+    }
+    
+  }
+
+  /**
+   * deserialize json representation. returns new instance or updates
+   * passed instance.
+   *
+   * FIXME: why not make this an instance method, always call on new instance?
+   *
+   * @param hints UpdateHints supports partial deserialization/replacement
+   * if we know there are only minor changes (as part of undo/redo, probably)
+   */
+  public static FromJSON(json: string | Partial<SerializedSheet>, style_defaults: CellStyle, sheet?: Sheet): Sheet {
+
+    const source: SerializedSheet = (typeof json === 'string') ?
+      JSON.parse(json) : json as SerializedSheet;
+
+    const unflatten_numeric_array = (target: number[], data: Record<string, number>) => { // , default_value: number) => {
+      Object.keys(data).forEach((key) => {
+        const index = Number(key) || 0;
+        target[index] = data[key];
+      });
+    };
+
+    if (!sheet) {
+      sheet = new Sheet(style_defaults);
+    }
+
+    if (source.default_column_width) {
+      sheet.default_column_width = source.default_column_width;
+    }
+    if (source.default_row_height) {
+      sheet.default_row_height = source.default_row_height;
+    }
+
+    if (source.conditional_formats) {
+      sheet.conditional_formats = source.conditional_formats;
+    }
+
+    // persist ID, name
+
+    if (source.id) {
+      sheet.id = source.id;
+    }
+    if (source.name) {
+      sheet.name = source.name;
+    }
+
+    if (source.background_image) {
+      sheet.background_image = source.background_image;
+    }
+
+    // FIXME: this should only be done on load (and possibly paste).
+    // we don't need to do it on every parse, which also happens on 
+    // undo and some other things.
+
+    const patch_style = (style: CellStyle) => {
+
+      // this part is for back compat with older color schemes, it 
+      // could theoretically come out if we don't care (or maybe have a tool)
+
+      // UPDATE for updated font properties
+
+      const ref = (style as CellStyle & {
+        text_color?: string;
+        background?: string;
+        border_top_color?: string;
+        border_left_color?: string;
+        border_bottom_color?: string;
+        border_right_color?: string;
+
+        font_bold?: boolean;
+        font_italic?: boolean;
+        font_underline?: boolean;
+        font_strike?: boolean;
+
+        font_size_value?: number;
+        font_size_unit?: 'pt' | 'px' | 'em' | '%';
+
+      });
+
+      this.UpdateStyle(ref);
+
+      if (ref.font_size_value || ref.font_size_unit) {
+
+        ref.font_size = {
+          unit: ref.font_size_unit || 'pt',
+          value: ref.font_size_value || 10,
+        };
+
+        ref.font_size_unit = undefined;
+        ref.font_size_value = undefined;
+      }
+
+      if (ref.font_bold) {
+        ref.bold = true;
+        ref.font_bold = undefined;
+      }
+
+      if (ref.font_italic) {
+        ref.italic = true;
+        ref.font_italic = undefined;
+      }
+
+      if (ref.font_underline) {
+        ref.underline = true;
+        ref.font_underline = undefined;
+      }
+
+      if (ref.font_strike) {
+        ref.strike = true;
+        ref.font_strike = undefined;
+      }
+
+      if (ref.text_color) {
+        if (ref.text_color !== 'none') {
+          ref.text = { text: ref.text_color };
+        }
+        ref.text_color = undefined; // will get cleared, eventually
+      }
+
+      if (ref.background) {
+        if (ref.background !== 'none') {
+          ref.fill = { text: ref.background };
+        }
+        ref.background = undefined; // ibid
+      }
+
+      if (ref.border_top_color) {
+        if (ref.border_top_color !== 'none') {
+          ref.border_top_fill = { text: ref.border_top_color };
+        }
+        ref.border_top_color = undefined;
+      }
+
+      if (ref.border_left_color) {
+        if (ref.border_left_color !== 'none') {
+          ref.border_left_fill = { text: ref.border_left_color };
+        }
+        ref.border_left_color = undefined;
+      }
+
+      if (ref.border_bottom_color) {
+        if (ref.border_bottom_color !== 'none') {
+          ref.border_bottom_fill = { text: ref.border_bottom_color };
+        }
+        ref.border_bottom_color = undefined;
+      }
+
+      if (ref.border_right_color) {
+        if (ref.border_right_color !== 'none') {
+          ref.border_right_fill = { text: ref.border_right_color };
+        }
+        ref.border_right_color = undefined;
+      }
+
+    };
+
+    // use the new name, if available; fall back to the old name, and because
+    // that's now optional, add a default.
+
+    const cell_style_refs = source.styles || source.cell_style_refs || [];
+
+    /*
+    const cell_style_refs = source.cell_style_refs;
+    */
+    for (const entry of cell_style_refs) {
+      patch_style(entry);
+    }
+
+    // styles (part 1) -- moved up in case we use inlined style refs
+
+    // so this is converting "ref" (number) to "style" (properties)...
+    // in the same object. why do we do this here, and early?
+
+    sheet.cell_style = [];
+
+    if (cell_style_refs) {
+      (source.cell_styles || []).forEach((cell_style: CellStyleRef) => {
+        if (typeof cell_style.ref === 'number') {
+          cell_style.style =
+            JSON.parse(JSON.stringify(cell_style_refs[cell_style.ref])); // clone
+        }
+      });
+    }
+
+    // data: cells (moved after style)
+
+    sheet.cells.FromJSON(source.data);
+    if (source.rows) sheet.cells.EnsureRow(source.rows - 1);
+    if (source.columns) sheet.cells.EnsureColumn(source.columns - 1);
+
+    // new style stuff
+
+    // different handling for nested, flat, but we only have to
+    // check once because data is either nested or it isn't.
+
+    if (source.data) {
+      if (IsFlatDataArray(source.data)) {
+        for (const entry of source.data) {
+          if (entry.style_ref) {
+            if (!sheet.cell_style[entry.column]) sheet.cell_style[entry.column] = [];
+            sheet.cell_style[entry.column][entry.row] = // entry.style;
+              JSON.parse(JSON.stringify(cell_style_refs[entry.style_ref])); // clone
+          }
+        }
+      }
+      else {
+        if (IsNestedRowArray(source.data)) {
+          for (const block of source.data) {
+            const row = block.row;
+            for (const entry of block.cells) {
+              const column = entry.column;
+              if (entry.style_ref) {
+                if (!sheet.cell_style[column]) sheet.cell_style[column] = [];
+                sheet.cell_style[column][row] = // entry.style;
+                  JSON.parse(JSON.stringify(cell_style_refs[entry.style_ref])); // clone
+              }
+            }
+          }
+        }
+        else {
+          for (const block of source.data) {
+            const column = block.column;
+            for (const entry of block.cells) {
+              const row = entry.row;
+              if (entry.style_ref) {
+                if (!sheet.cell_style[column]) sheet.cell_style[column] = [];
+                sheet.cell_style[column][row] = // entry.style;
+                  JSON.parse(JSON.stringify(cell_style_refs[entry.style_ref])); // clone
+              }
+            }
+          }
+        }
+      }
+    }
+
+
+    // freeze
+
+    sheet.freeze.rows = 0;
+    sheet.freeze.columns = 0;
+
+    if (source.freeze) {
+      sheet.freeze.rows = source.freeze.rows || 0;
+      sheet.freeze.columns = source.freeze.columns || 0;
+    }
+
+    // scroll, optionally
+
+    sheet.scroll_offset = source.scroll ? { ...source.scroll } : { x: 0, y: 0 };
+
+    // wrap up styles
+
+    for (const cell_style of ((source.cell_styles || []) as CellStyleRef[])) {
+      if (cell_style.style) {
+        if (!sheet.cell_style[cell_style.column]) sheet.cell_style[cell_style.column] = [];
+        sheet.cell_style[cell_style.column][cell_style.row] = cell_style.style;
+
+        // update for blocks
+        // these are styles, not references... not sure why we translated 
+        // (above) but if so, we probably need to clone
+
+        if (cell_style.rows) {
+          for (let r = 1; r < cell_style.rows; r++) {
+            sheet.cell_style[cell_style.column][cell_style.row + r] = 
+              JSON.parse(JSON.stringify(cell_style.style));
+          }
+        }
+      }
+    }
+
+    sheet.sheet_style = source.sheet_style || {};
+    // sheet.row_styles = source.row_style;
+    // sheet.column_styles = source.column_style;
+
+    // these are NOT arrays atm. that might be a problem (might not). I think
+    // this was accidental. when running, we don't care, because empty array
+    // indexes don't consume memory (AFAIK). when serializing, we do care, but
+    // how we serialize shouldn't impact how we operate at runtime.
+
+    // it breaks when we do patching (below), although we could just fix 
+    // patching. also TODO: merge patching with the map routine.
+
+    sheet.column_styles = {};
+    sheet.row_styles = {};
+
+    const MapStyles = (source_list: Record<number, number | CellStyle>, target_list: Record<number, CellStyle>) => {
+
+      for (const key of Object.keys(source_list)) {
+        const index = Number(key);
+        const value = source_list[index];
+        if (typeof value === 'number') {
+          const properties = cell_style_refs[value];
+          if (properties) {
+            target_list[index] = JSON.parse(JSON.stringify(properties)); // clone jic
+            patch_style(target_list[index]);
+          }
+        }
+        else if (value) {
+          target_list[index] = value;
+          patch_style(target_list[index]);
+        }
+      }
+    };
+
+    MapStyles(source.row_style, sheet.row_styles);
+    MapStyles(source.column_style, sheet.column_styles);
+
+    /*
+    for (const key of Object.keys(source.column_style)) {
+      const index = Number(key);
+      const value = source.column_style[index];
+      if (typeof value === 'number') {
+        const properties = cell_style_refs[value];
+        if (properties) {
+          sheet.column_styles[index] = JSON.parse(JSON.stringify(properties)); // clone jic
+        }
+      }
+      else {
+        sheet.column_styles[index] = value;
+      }
+    }
+    */
+
+    sheet.row_pattern = source.row_pattern || [];
+
+    // patch other styles
+
+    patch_style(sheet.sheet_style || {});
+    for (const entry of sheet.row_pattern) {
+      patch_style(entry);
+    }
+
+    /*
+    for (const key of Object.keys(sheet.column_styles)) {
+      patch_style(sheet.column_styles[key as any]);
+    }
+
+    for (const key of Object.keys(sheet.row_styles)) {
+      patch_style(sheet.row_styles[key as any]);
+    }
+    */
+
+    // ok
+
+
+    // if (hints && !hints.data) sheet.FlushCellStyles();
+
+    // sheet.default_row_height = obj.default_row_height;
+    // sheet.default_column_width = obj.default_column_width;
+
+    sheet.row_height_ = [];
+    unflatten_numeric_array(sheet.row_height_, source.row_height || {},
+    ); // sheet.default_row_height);
+    // obj.default_row_height);
+
+    if (sheet.row_height_.length) {
+      sheet.cells.EnsureRow(sheet.row_height_.length - 1);
+    }
+
+    sheet.column_width_ = [];
+    unflatten_numeric_array(sheet.column_width_, source.column_width || {},
+    ); // sheet.default_column_width);
+    // obj.default_column_width);
+
+    if (sheet.column_width_.length) {
+      sheet.cells.EnsureColumn(sheet.column_width_.length - 1);
+    }
+
+    // NOTE: we're padding out rows/columns here to be under annotations,
+    // otherwise the pruning may have removed them. it would probably be
+    // preferable to not prune them... that shouldn't add much extra data
+    // because it would just be the number.
+
+    // FIXME
+
+    sheet.annotations = (source.annotations || []).map((entry) => new Annotation(entry));
+
+    if (source.selection) {
+
+      // copy to ensure there's no link to random object
+      sheet.selection = JSON.parse(JSON.stringify(source.selection));
+
+    }
+
+    sheet.visible = true; // default
+    if (typeof source.visible !== 'undefined') {
+      sheet.visible = !!source.visible;
+    }
+
+
+    return sheet;
+
+  }
+
+
+  public Activate() {
+
+    // load background image, if set
+
+    if (this.background_image) {
+      const resource = ValidateURI(this.background_image);
+      if (resource) {
+        this._image = document.createElement('img');
+        this._image.src = resource;
+      }
+
+      // this._image = image_store.Get(this.background_image);
+    }
+  }
+
+  /* *
+   * factory method creates a sheet from a 2D array.
+   *
+   * /
+  public static FromArray(data: any[] = [], transpose = false): Sheet {
+    const sheet = new Sheet();
+    sheet.cells.FromArray(data, transpose);
+
+    return sheet;
+  }
+  */
+
+
+  // --- public methods -------------------------------------------------------
+
+  public MergeCells(area: Area): void {
+
+    // FIXME: it's an error if this area includes some
+    // (but not all) of another merge area.
+
+    // ...
+
+    // assuming we're good to go...
+
+    area = area.Clone();
+    this.cells.Apply(area, (cell, c, r) => {
+      cell.merge_area = area;
+      cell.render_clean = [];
+
+      // clear data in !head
+      if (c !== area.start.column || r !== area.start.row) cell.Reset();
+    }, true);
+
+  }
+
+  public UnmergeCells(area: Area): void {
+
+    // this _must_ be the full merge area. to get it, just get
+    // the merge property from a particular cell or cells.
+
+    // let's check:
+
+    let match = true;
+    this.cells.Apply(area, (cell) => {
+      match = match && !!cell.merge_area && area.Equals(cell.merge_area);
+    }, false);
+
+    if (!match) {
+      console.warn('area mismatch');
+      return;
+    }
+
+    this.cells.Apply(area, (cell) => {
+      cell.merge_area = undefined;
+      cell.render_clean = [];
+    }, false);
+
+  }
+
+  /**
+   * FIXME: measure the font.
+   * 
+   * Can we use the same metrics as renderer? That uses a canvas. Obviously
+   * canvas won't work if there's no DOM but it's OK if this method fails in
+   * that case; the only question is will it break if it's running headless?
+   */
+  public StyleFontSize(style: CellStyle, default_properties: CellStyle = {}): number {
+
+    let font_height = (style.font_size?.value || 0);
+
+    let scale = 0;
+
+    switch (style.font_size?.unit) {
+      case 'px':
+        font_height *= (75 / 100);
+        break;
+
+      case 'em':
+        scale = style.font_size.value || 1;
+        break;
+
+      case '%':
+        scale = (style.font_size.value || 100) / 100;
+        break;
+    }
+
+    if (scale) {
+      font_height = scale * (default_properties.font_size?.value || 10);
+      if (default_properties.font_size?.unit === 'px') {
+        font_height *= (75 / 100);
+      }
+    }
+
+    return font_height || 10;
+
+  }
+
+  /**
+   * FIXME: this is called in the ctor, which made sense when sheets
+   * were more ephemeral. now that we update a single instance, rather
+   * than create new instances, we lose this behavior. we should call
+   * this when we change sheet style.
+   * 
+   * removing parameter, event
+   */
+  public UpdateDefaultRowHeight(): void {
+
+    const composite = Style.Composite([this.default_style_properties, this.sheet_style]);
+
+    if (typeof window !== 'undefined') {
+
+      const measurement = Measurement.MeasureText(Style.Font(composite), 'M');
+      const height = Math.round(measurement.height * 1.4);
+
+      if (this.default_row_height < height) {
+        this.default_row_height = height;
+      }
+
+    }
+    /*
+    else {
+      // console.info('worker?');
+    }
+    */
+
+  }
+
+  /**
+   * deprecated (or give me a reason to keep it)
+   * KEEP IT: just maintain flexibility, it has very low cost
+   */
+  public SetRowHeaders(headers: CellValue[]): void {
+    this.row_headers = headers.map(value => value === undefined ? '' : value.toString());
+    if (this.row_headers) {
+      this.cells.EnsureRow(this.row_headers.length - 1);
+    }
+  }
+
+  /**
+   * deprecated (or give me a reason to keep it)
+   * KEEP IT: just maintain flexibility, it has very low cost
+   */
+  public SetColumnHeaders(headers: CellValue[]): void {
+    this.column_headers = headers.map(value => value === undefined ? '' : value.toString());
+    if (headers) {
+      this.cells.EnsureColumn(headers.length - 1);
+    }
+  }
+
+  /**
+   * deprecated
+   * KEEP IT: just maintain flexibility, it has very low cost
+   */
+  public RowHeader(row: number): string | number {
+    if (this.row_headers) {
+      if (this.row_headers.length > row) return this.row_headers[row];
+      return '';
+    }
+    return row + 1;
+  }
+
+  /**
+   * deprecated
+   * KEEP IT: just maintain flexibility, it has very low cost
+   * (we did drop the multiple rows, though)
+   */
+  public ColumnHeader(column: number): string {
+    let s = '';
+    if (this.column_headers) {
+      if (this.column_headers.length > column) return this.column_headers[column];
+      return '';
+    }
+    for (; ;) {
+      const c = column % 26;
+      s = String.fromCharCode(65 + c) + s;
+      column = Math.floor(column / 26);
+      if (column) column--;
+      else break;
+    }
+    return s;
+  }
+
+  public GetRowHeight(row: number): number {
+    const height = this.row_height_[row];
+    if (typeof height === 'undefined') return this.default_row_height;
+    return height;
+  }
+
+  public SetRowHeight(row: number, height: number): number {
+    this.row_height_[row] = height;
+    this.cells.EnsureRow(row);
+    return height;
+  }
+
+  public GetColumnWidth(column: number): number {
+    const width = this.column_width_[column];
+    if (typeof width === 'undefined') return this.default_column_width;
+    return width;
+  }
+
+  public SetColumnWidth(column: number, width: number): number {
+    this.column_width_[column] = width;
+    this.cells.EnsureColumn(column);
+    return width;
+  }
+
+  /**
+   * returns set of properties in B that differ from A. returns 
+   * property values from B.
+   * 
+   * this is the function I could never get to work inline for 
+   * CellStyle -- not sure why it works better with a generic 
+   * function (although the partial here is new, so maybe it's that?)
+   *
+   * seems to be related to
+   * https://github.com/microsoft/TypeScript/pull/30769
+   * 
+   */
+  public Delta<T extends object>(A: T, B: T): Partial<T> {
+
+    const result: Partial<T> = {};
+
+    // keys that are in either object. this will result in some
+    // duplication, probably not too bad. could precompute array? (...)
+
+    // you could do that using a composite object, but would be wasteful.
+    // would look good in typescript but generate extra javascript. might
+    // still be faster, though? (...)
+
+    const keys = [...Object.keys(A), ...Object.keys(B)] as Array<keyof T>;
+
+    // FIXME: should check if B[key] is undefined, in which case you don't
+    // want it? (...) that seems appropriate, but since the method we are
+    // replacing did not do that, I'm hesitant to do it now
+
+    for (const key of keys) {
+      const a = A[key];
+      const b = B[key];
+
+      // we are not checking for arrays, that's not a consideration atm
+
+      if (typeof a === 'object' && typeof b === 'object') {
+
+        // is this faster than checking properties? 
+        // especially if we know the list?
+
+        if (JSON.stringify(a) !== JSON.stringify(b)) {
+          result[key] = b;
+        }
+
+      }
+      else if (a !== b) {
+        result[key] = b;
+      }
+
+      //if (A[key] !== B[key]) {
+      //  result[key] = B[key];
+      //}
+
+    }
+
+    return result;
+
+  }
+
+  /**
+   * updates cell styles. flushes cached style.
+   *
+   * @param delta merge with existing properties (we will win conflicts)
+   * @param inline this is part of another operation, don't do any undo/state updates
+   */
+  public UpdateCellStyle(address: ICellAddress, properties: CellStyle, delta = true): void {
+
+    // so what this is doing is constructing two merge stacks: one including
+    // the cell style, and one without. any deltas among the two are the cell
+    // style. the aim here is to remove properties that would be duplicative
+    // because they stack, so if the base sheet has color=red, there is no
+    // reason to apply that to the cell as well.
+
+    const { row, column } = address;
+
+    if (!this.cell_style[column]) this.cell_style[column] = [];
+
+    // testing
+    // const underlying = this.CompositeStyleForCell(address, false);
+    const underlying = this.CompositeStyleForCell(address, false, false, undefined, false);
+
+    const merged = Style.Composite([
+      this.default_style_properties,
+      underlying,
+      Style.Merge(this.cell_style[column][row] || {}, properties, delta),
+    ]);
+
+    const composite = this.Delta(underlying, merged);
+
+    /*
+    // this is type "any" because of the assignment, below, which fails
+    // otherwise. however this could be done with spread assignments? (...)
+    // A: no, it's not merging them, it is looking for deltas.
+    // ...but, what if you filtered? (...) [A] how?
+
+    // I think the only way to do it with types would be to use delete, which 
+    // somehow seems wasteful and slow (although I have not validated that)
+
+    const composite: any = {};
+
+    // find properties that are different, those will be the cell style.
+
+    for (const key of Object.keys(merged) as Style.PropertyKeys[]) {
+      if (merged[key] !== underlying[key]) {
+        composite[key] = merged[key];
+      }
+    }
+    for (const key of Object.keys(underlying) as Style.PropertyKeys[]) {
+      if (merged[key] !== underlying[key]) {
+        composite[key] = merged[key];
+      }
+    }
+    */
+
+    this.cell_style[column][row] = composite; // merged;
+
+    // targeted flush
+    // this.CellData(address).FlushStyle();
+    this.BleedFlush({start: address, end: address});
+
+  }
+
+  /**
+   * invalidate sets the "render dirty" flag on cells, whether there
+   * is any change or not. we are currently using it to force rendering
+   * when border/background changes, and we need to handle bleed into
+   * neighboring cells.
+   */
+  public Invalidate(area: Area): void {
+    this.cells.Apply(this.RealArea(area), cell => cell.render_clean = []);
+  }
+
+  /**
+   *
+   * @param area
+   * @param style
+   * @param delta
+   * @param render LEGACY PARAMETER NOT USED
+   */
+  public UpdateAreaStyle(area?: Area, style: CellStyle = {}, delta = true): void {
+
+    if (!area) return;
+
+    if (area.entire_sheet) {
+      this.UpdateSheetStyle(style, delta);
+    }
+    else if (area.entire_column) {
+      for (let column = area.start.column; column <= area.end.column; column++) {
+        this.UpdateColumnStyle(column, style, delta);
+      }
+    }
+    else if (area.entire_row) {
+      for (let row = area.start.row; row <= area.end.row; row++) {
+        this.UpdateRowStyle(row, style, delta);
+      }
+    }
+    else area.Array().forEach((address) => this.UpdateCellStyle(address, style, delta));
+
+  }
+
+  /**
+   * checks if the given cell has been assigned a specific style, either for
+   * the cell itself, or for row and column.
+   */
+  public HasCellStyle(address: ICellAddress): boolean {
+    return !!((this.cell_style[address.column] && this.cell_style[address.column][address.row])
+      || this.row_styles[address.row]
+      || this.column_styles[address.column]
+      || this.row_pattern.length);
+  }
+
+  /**
+   * returns the next non-hidden column. so if you are column C (2) and columns
+   * D, E, and F are hidden, then it will return 6 (G).
+   */
+  public NextVisibleColumn(column: number): number {
+    for (++column; this.column_width_[column] === 0; column++) { /* */ }
+    return column;
+  }
+
+  /** 
+   * @see NextVisibleColumn 
+   * because this one goes left, it may return -1 meaning you are at the left edge 
+   */
+  public PreviousVisibleColumn(column: number): number {
+    for (--column; column >= 0 && this.column_width_[column] === 0; column--) { /* */ }
+    return column;
+  }
+
+  /**
+   * @see NextVisibleColumn
+   */
+  public NextVisibleRow(row: number): number {
+    for (++row; this.row_height_[row] === 0; row++) { /* */ }
+    return row;
+  }
+
+  /**
+   * @see PreviousVisibleColumn
+   */
+  public PreviousVisibleRow(row: number): number {
+    for (--row; row >= 0 && this.row_height_[row] === 0; row--) { /* */ }
+    return row;
+  }
+
+  /**
+   * if this cell is part of a table, get row information -- is this
+   * an alternate row, is it the header, is it the last (visible) row
+   * 
+   * @param table 
+   * @param row 
+   * @returns 
+   */
+  public TableRow(table: Table, row: number): {
+    alternate?: boolean;
+    header?: boolean;
+    last?: boolean;
+    totals?: boolean;
+  } {
+
+    const result = {
+      alternate: false, 
+      header: (row === table.area.start.row), 
+      last: false, 
+      totals: (table.totals_row && row === table.area.end.row),
+    }
+
+    // can short circuit here
+
+    if (result.header || result.totals) {
+      return result;
+    }
+
+    // how we handle last row depends on totals. if we have a totals
+    // row, and it's visible, we don't need to do the "last row" thing.
+
+    const totals_visible = (table.totals_row && (this.GetRowHeight(table.area.end.row) > 0));
+
+    if (!totals_visible) {
+      let last = table.area.end.row;
+      for ( ; last >= table.area.start.row; last-- ) {
+        if (this.GetRowHeight(last)) {
+          result.last = (last === row);
+          break;
+        }
+      }
+    }
+
+    let start = table.area.start.row + 1 ; // (table.headers ? 1 : 0);
+    for ( ; start <= table.area.end.row; start++ ) {
+      if (!this.GetRowHeight(start)) {
+        continue;
+      }
+
+      result.alternate = !result.alternate;
+      if (start === row) {
+        break;
+      }
+    }
+
+    return result;
+  }
+
+  /**
+   * returns style properties for cells surrounding this cell, 
+   * mapped like a number pad:
+   * 
+   * +---+---+---+
+   * | 7 | 8 | 9 |
+   * +---+---+---+
+   * | 4 | X | 6 |
+   * +---+---+---+
+   * | 1 | 2 | 3 |
+   * +---+---+---+
+   * 
+   * presuming you already have X (5). this is called by renderer, we 
+   * move it here so we can inline the next/previous loops.
+   * 
+   */
+  public SurroundingStyle(address: ICellAddress, table?: TableTheme): CellStyle[] {
+    const map: CellStyle[] = [{}, {}, {}, {}, {}, {}, {}, {}, {}, {}];
+
+    // FIXME: what about merges? (...)
+
+    let column_right = address.column + 1;
+    let column_left = address.column - 1;
+    let row_below = address.row + 1;
+    let row_above = address.row - 1;
+
+    for (; this.column_width_[column_right] === 0; column_right++) { /* */ }
+    for (; this.row_height_[row_below] === 0; row_below++) { /* */ }
+
+    for (; column_left >= 0 && this.column_width_[column_left] === 0; column_left--) { /* */ }
+    for (; row_above >= 0 && this.row_height_[row_above] === 0; row_above--) { /* */ }
+
+    if (column_left >= 0 && row_above >= 0) {
+      map[7] = this.CellStyleData({ row: row_above, column: column_left }, table) || {};
+    }
+
+    if (column_left >= 0) {
+      map[4] = this.CellStyleData({ row: address.row, column: column_left }, table) || {};
+      map[1] = this.CellStyleData({ row: row_below, column: column_left }, table) || {};
+    }
+
+    if (row_above >= 0) {
+      map[8] = this.CellStyleData({ row: row_above, column: address.column }, table) || {};
+      map[9] = this.CellStyleData({ row: row_above, column: column_right }, table) || {};
+    }
+
+    map[6] = this.CellStyleData({ row: address.row, column: column_right }, table) || {};
+    map[2] = this.CellStyleData({ row: row_below, column: address.column }, table) || {};
+    map[3] = this.CellStyleData({ row: row_below, column: column_right }, table) || {};
+
+    return map;
+  }
+
+  /**
+   * get style only. as noted in the comment to `CellData` there used to be
+   * no case where this was useful without calculated value as well; but we
+   * now have a case: fixing borders by checking neighboring cells. (testing).
+   * 
+   * switching from null to undefined as "missing" type
+   * 
+   * UPDATE: this is a convenient place to do table formatting. table 
+   * formatting is complicated because it's variable; it depends on row
+   * visibility so we can't cache it. this is a good spot because we're 
+   * already calling this function when doing border rendering; we can call 
+   * it separately, if necessary, when rendering cells.
+   * 
+   * table formats are applied on top of cell formats, after compositing,
+   * and we don't preserve the style.
+   * 
+   */
+  public CellStyleData(address: ICellAddress, default_table_theme?: TableTheme): CellStyle | undefined {
+
+    // don't create if it doesn't exist
+    const cell = this.cells.GetCell(address);
+    if (!cell) {
+      return undefined;
+    }
+
+    // composite style if necessary
+    if (!cell.style) {
+      const index = this.GetStyleIndex(this.CompositeStyleForCell(address));
+      cell.style = this.style_map[index];
+    }
+
+    if (cell.table) {
+
+      const table_theme = cell.table.theme || default_table_theme;
+
+      if (table_theme) {
+
+        let style = JSON.parse(JSON.stringify(cell.style));
+        const data = this.TableRow(cell.table, address.row);
+
+        if (data.header) {
+          if (table_theme.header) {  
+            style = Style.Composite([style, table_theme.header]);
+          }
+        }
+        else if (data.totals) {
+
+          // like headers, totals is outside of the alternating rows thing
+          if (table_theme.total) {
+            style = Style.Composite([style, table_theme.total]);
+          }
+        }
+        else {
+          if (data.alternate) {
+            if (table_theme.odd) {
+              style = Style.Composite([style, table_theme.odd]);           
+            }
+          }
+          else {
+            if (table_theme.even) {
+              style = Style.Composite([style, table_theme.even]);           
+            }
+          }
+        }
+
+        /*
+        if (data.last) {
+          if (table_styles.footer) {
+            style = Style.Composite([style, table_styles.footer]);
+          }
+        }
+        */
+
+        return style;
+      }
+    }
+
+    return cell.style;
+
+  }
+
+  /**
+   * accessor to get cell style without row pattern -- for cut/copy
+   * @param address 
+   */
+  public GetCopyStyle(address: ICellAddress): CellStyle {
+    return this.CompositeStyleForCell(address, true, false, undefined, false);
+  }
+
+  /**
+   * wrapper for getting all relevant render data.
+   * TODO: merge in "FormattedValue". restructure data so we don't have
+   * two caches (formatted and calculated).
+   *
+   * NOTE: we removed "GetCellStyle" in favor of this function. the rationale
+   * is that there are no reasonable cases where someone looks up the style
+   * without that being a next step to (or in reasonable proximity to)
+   * rendering. so it's reasonable to call this function even if it's in
+   * advance of rendering.
+   *
+   * NOTE: that applies to the "GetCellFormula" and "GetCellValue" functions
+   * as well -- so remove those too.
+   *
+   * NOTE: actually GetCellFormula resolves array formulae, so maybe not --
+   * or the caller needs to check.
+   * 
+   */
+  public CellData(address: ICellAddress): Cell {
+
+    const cell = this.cells.EnsureCell(address);
+
+    // if cell has rendered type (i.e. not undefined), then it has
+    // complete render data and we can return it as-is.
+
+    if (cell.rendered_type) return cell;
+
+    // otherwise we need to render it. if we have a calculated value, use that.
+
+    let type: ValueType;
+    let value: CellValue;
+
+    if (cell.calculated_type) {
+      value = cell.calculated;
+      type = cell.calculated_type;
+    }
+    else {
+      value = cell.value;
+      type = cell.type;
+    }
+
+    // do we have style for this cell? if not, we need to composite it.
+
+    if (!cell.style) {
+      const index = this.GetStyleIndex(this.CompositeStyleForCell(address));
+      cell.style = this.style_map[index];
+    }
+
+    // why is this done here? shouldn't it be done by/in the renderer?
+
+    if (!type || value === null || typeof value === 'undefined') {
+      cell.formatted = '';
+      cell.rendered_type = ValueType.string;
+    }
+    else if (type === ValueType.number) {
+
+      // IE11. not sure of the effect of this.
+
+      if (isNaN(value as number)) {
+        cell.formatted = // Style.Format(cell.style, value); // formats NaN
+          (typeof cell.style.nan === 'undefined') ? 'NaN' : cell.style.nan;
+      }
+      else {
+        cell.formatted = // Style.Format(cell.style, value);
+          this.FormatNumber(value, cell.style.number_format);
+      }
+      cell.rendered_type = ValueType.number;
+    }
+    else if (type === ValueType.error) {
+      cell.formatted = '#' + (value || 'ERR?');
+      cell.rendered_type = ValueType.error;
+    }
+    else if (type === ValueType.boolean) {
+      cell.formatted = value.toString().toUpperCase(); // implicit locale?
+      cell.rendered_type = ValueType.boolean;
+    }
+    else if (type === ValueType.formula && cell.calculated === undefined) {
+      cell.formatted = '';
+      cell.rendered_type = ValueType.string;
+    }
+    else if (type === ValueType.complex) {
+
+      // formatting complex value (note for searching)
+      // here testing "mathematical italic small i", "𝑖", U+1D456
+      //
+      // I'm not sure this is a good idea, the character might not be available
+      // in a particular font (not sure if those are auto-filled or what)
+      //
+      // what we _should_ do is have a formatting flag (in text part) to
+      // indicate italic, and then render a regular lower-case i in italic.
+      // that also means that if you copy it as text, it's still just a regular
+      // i and not a high-value unicode character. which is helpful.
+
+      // OK we tried that and it looked like crap. I would like to go back
+      // to using "𝑖" but I'm not sure... maybe a flag>
+
+      // NOTE: all that moved to NumberFormat
+
+      const complex = value as Complex;
+      if (isNaN(complex.real) || isNaN(complex.imaginary)) {
+
+        // render nan for nan values
+        cell.formatted = // Style.Format(cell.style, value); // formats NaN
+          (typeof cell.style.nan === 'undefined') ? 'NaN' : cell.style.nan;
+      }
+      else {
+        const format = NumberFormatCache.Get(cell.style.number_format || '', true);
+        cell.formatted = format.FormatComplex(complex);
+      }
+
+      cell.rendered_type = ValueType.complex;
+    }
+    else if (type === ValueType.dimensioned_quantity) {
+      
+      // is this really what we want? NaN mm? or can we just do NaN?
+
+      // the reason for the question is that we want to move formatting
+      // of DQ into format, in order that we can do logic on the formatting
+      // side. but that won't work if we're short-circuiting here
+      
+      // actually I guess it's immaterial, NaN mm is effectively === to NaN ft
+
+      if (isNaN((value as DimensionedQuantity).value)) {
+        cell.formatted = // Style.Format(cell.style, value); // formats NaN
+          (typeof cell.style.nan === 'undefined') ? 'NaN' : cell.style.nan;
+
+        cell.formatted += (` ` + (value as DimensionedQuantity).unit);
+      }
+      else {
+        const format = NumberFormatCache.Get(cell.style.number_format || '', true);
+        cell.formatted = // Style.Format(cell.style, value);
+          // this.FormatNumber((value as DimensionedQuantity).value, cell.style.number_format);
+          // this.FormatNumber(value, cell.style.number_format);
+          format.FormatDimensionedQuantity(value as DimensionedQuantity);
+      }
+
+      cell.rendered_type = ValueType.dimensioned_quantity; // who cares about rendered_type? (...)
+
+    }
+    else {
+
+      // why is this being treated as a number? (...)
+      // A: it's not, number format has a text section. defaults
+      //    to @ (just show the text), but could be different
+
+      cell.formatted = this.FormatNumber(value, cell.style.number_format);
+      cell.rendered_type = ValueType.string;
+    }
+
+    // now we can return it
+    return cell;
+
+  }
+
+  /**
+   * format number using passed format; gets the actual format object
+   * and calls method. returns a string or array of text parts
+   * (@see treb-format).
+   */
+  public FormatNumber(value: CellValue, format = ''): string | TextPart[] {
+    const formatted = NumberFormatCache.Get(format).FormatParts(value);
+    if (!formatted.length) return '';
+    if (formatted.length === 1 && !formatted[0].flag) { return formatted[0].text || ''; }
+    return formatted;
+  }
+
+  // no references... removing
+  //public ColumnHeaderHeight(): number {
+  //  return this.column_header_height || this.default_row_height_x;
+  //}
+
+  /**
+   * the only place this is called is in a method that shows/hides headers;
+   * it sets the size either to 1 (hidden) or undefined, which uses the 
+   * defaults here. that suggests we should have a show/hide method instead.
+   * 
+   * @param row_header_width 
+   * @param column_header_height 
+   */
+  public SetHeaderSize(
+    row_header_width = DEFAULT_ROW_HEADER_WIDTH,
+    column_header_height = this.default_row_height): void {
+
+    this.row_header_width = row_header_width;
+    this.column_header_height = column_header_height;
+  }
+
+  /**
+   * resize row to match character hight, taking into
+   * account multi-line values.
+   * 
+   * UPDATE: since the only caller calls with inline = true, removing 
+   * parameter, test, and extra behavior.
+   */
+  public AutoSizeRow(row: number, default_properties: CellStyle = {}, allow_shrink = true): void {
+
+    let height = this.default_row_height;
+    const padding = 9; // 9?
+
+    for (let column = 0; column < this.cells.columns; column++) {
+
+      const cell = this.CellData({ row, column });
+      const style = cell.style;
+      let text = cell.formatted || '';
+
+      if (typeof text !== 'string') {
+        text = text.map((part) => part.text).join('');
+      }
+
+      if (style && text && text.length) {
+        const lines = text.split(/\n/);
+        const font_height = Math.round(this.StyleFontSize(style, default_properties) * 1.5); // it's a start, we still need to measure properly
+        height = Math.max(height, ((font_height || 10) + padding) * lines.length);
+      }
+    }
+
+    if (!allow_shrink) {
+      const test = this.GetRowHeight(row);
+      if (test >= height) { return; }
+    }
+
+    this.SetRowHeight(row, height);
+
+  }
+
+  /* *
+   * auto-sizes the column, but if the allow_shrink parameter is not set
+   * it will only enlarge, never shrink the column.
+   *
+   * UPDATE: since the only caller calls with inline = true, removing 
+   * parameter, test, and extra behavior.
+   * 
+   * UPDATE: moving to grid, for reasons of canvas...
+   * /
+  public AutoSizeColumn(column: number, allow_shrink = true): void {
+
+    if (!Sheet.measurement_canvas) {
+      Sheet.measurement_canvas = document.createElement('canvas');
+    }
+    Sheet.measurement_canvas.style.font = Style.Font(this.default_style_properties);
+    console.info("SMC", Sheet.measurement_canvas.style.font);
+    (self as any).SMC = Sheet.measurement_canvas;
+
+    document
+
+    const context = Sheet.measurement_canvas.getContext('2d');
+    if (!context) return;
+
+    let width = 12;
+    const padding = 4 * 2; // FIXME: parameterize
+
+    if (!allow_shrink) width = this.GetColumnWidth(column);
+
+    for (let row = 0; row < this.cells.rows; row++) {
+      const cell = this.CellData({ row, column });
+      let text = cell.formatted || '';
+      if (typeof text !== 'string') {
+        text = text.map((part) => part.text).join('');
+      }
+
+      if (text && text.length) {
+        context.font = Style.Font(cell.style || {});
+
+        console.info({text, style: Style.Font(cell.style||{}), cf: context.font});
+
+        width = Math.max(width, Math.ceil(context.measureText(text).width) + padding);
+      }
+    }
+
+    this.SetColumnWidth(column, width);
+
+  }
+  */
+
+  /** returns the style properties for a given style index */
+  public GetStyle(index: number): CellStyle {
+    return this.style_map[index];
+  }
+
+  /* *
+   * if the cell is in an array, returns the array as an Area.
+   * if not, returns falsy (null or undefined).
+   *
+   * FIXME: is this used? seems like the caller could do this
+   * calculation.
+   * 
+   * Answer was no, so removed
+   * /
+  public ContainingArray(address: ICellAddress): Area | undefined {
+    const cell = this.cells.GetCell(address);
+    if (cell) return cell.area;
+    return undefined;
+  }
+  */
+
+  /**
+   *
+   * @param before_row insert before
+   * @param count number to insert
+   */
+  public InsertRows(before_row = 0, count = 1): boolean {
+
+    // this needs to be shared between sheet/cells and the
+    // outside spreadsheet logic. we should not be fixing references,
+    // for example, because we don't have the graph.
+
+    // we should definitely fix merge heads. also array heads.
+
+    // also: you cannot insert rows that would break arrays.
+    // if the new row(s) are inside of a merged cell, that cell
+    // consumes the new row(s).
+
+    // validate we won't break arrays. a new row would break an
+    // array if before_row is in an array and (before_row-1) is
+    // in the same array.
+
+    if (before_row) {
+      for (let column = 0; column < this.cells.columns; column++) {
+        const cell1 = this.cells.GetCell({ row: before_row - 1, column }, false);
+        if (cell1 && cell1.area) {
+          const cell2 = this.cells.GetCell({ row: before_row, column }, false);
+          if (cell2 && cell2.area && cell2.area.Equals(cell1.area)) {
+            return false; // failed
+          }
+        }
+      }
+    }
+
+    // this.named_ranges.PatchNamedRanges(0, 0, before_row, count);
+
+    // ok we can insert...
+
+    if (count < 0) {
+      this.cells.DeleteRows(before_row, -count);
+    }
+    else {
+      this.cells.InsertRows(before_row, count);
+    }
+
+    // now we have to fix arrays and merge heads. these lists will keep
+    // track of the _new_ starting address.
+
+    const merge_heads: Record<string, Area> = {};
+    const array_heads: Record<string, Area> = {};
+    // const table_heads: Record<string, Table> = {};
+
+    // now grab arrays and merge heads that are below the new rows
+    // this should include merges that span the new range
+
+    for (let row = before_row; row < this.cells.rows; row++) {
+      for (let column = 0; column < this.cells.columns; column++) {
+        const cell = this.cells.GetCell({ row, column }, false);
+        if (cell) {
+
+          /*
+          if (cell.table) {
+            const label = new Area(cell.table.area.start, cell.table.area.end).spreadsheet_label;
+            if (!table_heads[label]) {
+              table_heads[label] = cell.table;
+            }
+          }
+          */
+
+          if (cell.area && !array_heads[cell.area.spreadsheet_label]) {
+            array_heads[cell.area.spreadsheet_label] = cell.area;
+          }
+          if (cell.merge_area && !merge_heads[cell.merge_area.spreadsheet_label]) {
+            merge_heads[cell.merge_area.spreadsheet_label] = cell.merge_area;
+          }
+        }
+      }
+    }
+
+    // console.info("IR arrays", array_heads);
+    // console.info("IR merges", merge_heads);
+
+    for (const key of Object.keys(array_heads)) {
+      const head = array_heads[key];
+      const patched = new Area(
+        { row: head.start.row + count, column: head.start.column },
+        { row: head.end.row + count, column: head.end.column });
+      patched.Iterate((address) => {
+        const cell = this.cells.GetCell(address, true);
+        cell.area = patched;
+      });
+    }
+
+    /*
+    for (const key of Object.keys(table_heads)) {
+      const table = table_heads[key];
+
+      const patched_start = { ...table.area.start };
+      if (table.area.start.row >= before_row) patched_start.row += count;
+      const patched = new Area(
+        patched_start,
+        { row: table.area.end.row + count, column: table.area.end.column });
+
+      table.area = { start: patched.start, end: patched.end };
+
+      // we don't need to reset table for cells that already have it,
+      // but we do need to add it to new rows. could simplify. FIXME
+
+      patched.Iterate((address) => {
+          const cell = this.cells.GetCell(address, true);
+          cell.table = table;
+        });
+    }
+    */
+
+    for (const key of Object.keys(merge_heads)) {
+      const head = merge_heads[key];
+      const patched_start = { row: head.start.row, column: head.start.column };
+      if (head.start.row >= before_row) patched_start.row += count;
+      const patched = new Area(
+        patched_start,
+        { row: head.end.row + count, column: head.end.column });
+      patched.Iterate((address) => {
+        const cell = this.cells.GetCell(address, true);
+        cell.merge_area = patched;
+      });
+    }
+
+    // row styles
+
+    const row_keys = Object.keys(this.row_styles);
+    const new_row_style: Record<number, CellStyle> = {};
+
+    row_keys.forEach((key) => {
+      const index = Number(key);
+      if (index < before_row) new_row_style[index] = this.row_styles[index];
+      else if (count < 0 && index < before_row - count) { /* ? */ }
+      else new_row_style[index + count] = this.row_styles[index];
+    });
+
+    this.row_styles = new_row_style;
+
+    // cell styles
+
+    let args: Array<number | undefined> = [];
+
+    if (count < 0) {
+      args = [before_row, -count];
+    }
+    else {
+      args = [before_row, 0];
+      for (let i = 0; i < count; i++) args.push(undefined);
+    }
+
+    // console.info('m5.1');
+
+    this.cell_style.forEach((column) => {
+
+      if (column && column.length >= before_row) {
+        // eslint-disable-next-line prefer-spread
+        column.splice.apply(column, args as [number, number, CellStyle]);
+      }
+    });
+
+    // console.info('m6');
+
+    // row heights
+
+    // eslint-disable-next-line prefer-spread
+    this.row_height_.splice.apply(this.row_height_, args as [number, number, number]);
+
+    // invalidate style cache
+    this.FlushCellStyles();
+
+    // console.info('m7');
+
+    return true;
+
+  }
+
+
+  /**
+   * see InsertRow for details
+   */
+  public InsertColumns(before_column = 0, count = 1): boolean {
+
+    // check for array breaks
+
+    if (before_column) {
+      for (let row = 0; row < this.cells.rows; row++) {
+        const cell1 = this.cells.GetCell({ row, column: before_column - 1 }, false);
+        if (cell1 && cell1.area) {
+          const cell2 = this.cells.GetCell({ row, column: before_column }, false);
+          if (cell2 && cell2.area && cell2.area.Equals(cell1.area)) return false; // failed
+        }
+      }
+    }
+
+    // this.named_ranges.PatchNamedRanges(before_column, count, 0, 0);
+
+    // ok we can insert...
+
+    if (count < 0) {
+      this.cells.DeleteColumns(before_column, -count);
+    }
+    else {
+      this.cells.InsertColumns(before_column, count);
+    }
+
+    // now we have to fix arrays and merge heads. these lists will keep
+    // track of the _new_ starting address.
+
+    // NOTE: tables are handled by the grid routine. for a time we were
+    // doing that here but it's easier to unify on the grid size, since
+    // we may need to update column headers or remove the model reference.
+
+    const merge_heads: Record<string, Area> = {};
+    const array_heads: Record<string, Area> = {};
+
+    // now grab arrays and merge heads that are below the new rows
+    // this should include merges that span the new range
+
+    for (let column = before_column; column < this.cells.columns; column++) {
+      for (let row = 0; row < this.cells.rows; row++) {
+        const cell = this.cells.GetCell({ row, column }, false);
+        if (cell) {
+          if (cell.area && !array_heads[cell.area.spreadsheet_label]) {
+            array_heads[cell.area.spreadsheet_label] = cell.area;
+          }
+          if (cell.merge_area && !merge_heads[cell.merge_area.spreadsheet_label]) {
+            merge_heads[cell.merge_area.spreadsheet_label] = cell.merge_area;
+          }
+        }
+      }
+    }
+
+    for (const key of Object.keys(array_heads)) {
+      const head = array_heads[key];
+      const patched = new Area(
+        { row: head.start.row, column: head.start.column + count },
+        { row: head.end.row, column: head.end.column + count });
+      patched.Iterate((address) => {
+        const cell = this.cells.GetCell(address, true);
+        cell.area = patched;
+      });
+    }
+
+    for (const key of Object.keys(merge_heads)) {
+      const head = merge_heads[key];
+      const patched_start = { row: head.start.row, column: head.start.column };
+      if (head.start.column >= before_column) patched_start.column += count;
+      const patched = new Area(
+        patched_start,
+        { row: head.end.row, column: head.end.column + count });
+      patched.Iterate((address) => {
+        const cell = this.cells.GetCell(address, true);
+        cell.merge_area = patched;
+      });
+    }
+
+    // column styles
+
+    const column_keys = Object.keys(this.column_styles);
+    const new_column_style: Record<number, CellStyle> = {};
+
+    column_keys.forEach((key) => {
+      const index = Number(key);
+      if (index < before_column) new_column_style[index] = this.column_styles[index];
+      else if (count < 0 && index < before_column - count) { /* ? */ }
+      else new_column_style[index + count] = this.column_styles[index];
+    });
+
+    this.column_styles = new_column_style;
+
+    // cell styles
+
+    let args: Array<number | undefined> = [];
+
+    if (count < 0) {
+      args = [before_column, -count];
+    }
+    else {
+      args = [before_column, 0];
+      for (let i = 0; i < count; i++) args.push(undefined);
+    }
+
+    // eslint-disable-next-line prefer-spread
+    this.cell_style.splice.apply(this.cell_style, args as [number, number, CellStyle[]]);
+
+    // row heights
+
+    // eslint-disable-next-line prefer-spread
+    this.column_width_.splice.apply(this.column_width_, args as [number, number, number]);
+
+    // invalidate style cache
+
+    this.FlushCellStyles();
+
+    return true;
+
+  }
+
+  /** clear cells in area */
+  public ClearArea(area: Area): void {
+
+    // this is not allowed if any of the cells are in
+    // an array, and the array does not match the passed
+    // array.
+
+    // ...
+
+    // assuming it's ok, :
+
+    area = this.RealArea(area);
+    this.cells.Apply(area, (cell) => cell.Reset());
+
+  }
+
+  // ATM we have 4 methods to set value/values. we need a distinction for
+  // arrays, but that could be a parameter. the single-value/multi-value
+  // area functions could probably be consolidated, also the single-cell-
+  // single-value function... you need logic either on the outside or the
+  // inside, put that logic where it makes the most sense.
+
+  // also some of this could be moved to the Cells class... if for no
+  // other reason than to remove the iteration overhead
+
+  public SetAreaValues2(area: Area, values: CellValue | CellValue[][]): void {
+
+    // we don't want to limit this to the existing area, we only
+    // want to remove infinities (if set). it's possible to expand
+    // the grid here (maybe -- check option?)
+
+    // actually, realarea already does exactly that -- which is not
+    // what I thought. we may need a new, different method to clip.
+
+    area = this.RealArea(area);
+    this.cells.SetArea(area, values);
+  }
+
+  /**
+   * set the area as an array formula, based in the top-left cell
+   */
+  public SetArrayValue(area: Area, value: CellValue): void {
+    area = this.RealArea(area);
+    this.cells.Apply(area, (element) => element.SetArray(area), true);
+    const cell = this.cells.GetCell(area.start, true);
+    cell.SetArrayHead(area, value);
+  }
+
+  /**
+   * set a single value in a single cell
+   */
+  public SetCellValue(address: ICellAddress, value: CellValue): void {
+    const cell = this.cells.GetCell(address, true);
+    cell.Set(value);
+  }
+
+  /** 
+   * FIXME: does not need to be in sheet 
+   *
+   * @param headers_only - only return tables if the cell is in the 
+   * header (first) row. useful if you only want to worry about headers. 
+   */
+  public TablesFromArea(area: IArea|ICellAddress, headers_only = false): Table[] {
+
+    if (IsCellAddress(area)) {
+      const cell = this.cells.GetCell(area, false);
+      if (cell?.table) {
+        if (!headers_only || (area.row === cell.table.area.start.row)) {
+          return [cell.table];
+        }
+      }
+      return [];
+    }
+
+    const set: Set<Table> = new Set();
+
+    for (let row = area.start.row; row <= area.end.row; row++) {
+      for (let column = area.start.column; column <= area.end.column; column++) {
+        const cell = this.cells.GetCell({row, column}, false);
+        if (cell?.table && !set.has(cell.table)) {
+          if (!headers_only || (row === cell.table.area.start.row)) {
+            set.add(cell.table);
+          }
+        }
+      }
+    }
+
+    return Array.from(set.values());
+
+  }
+
+  /**
+   * returns the area bounding actual content
+   * (i.e. flattening "entire row/column/sheet")
+   *
+   * FIXME: this does not clamp to actual cells... why not?
+   * FIXME: so now we are (optionally) clamping end; should clamp start, too
+   *
+   * @param clamp -- new parameter will optionally clamp to actual sheet size
+   */
+  public RealArea(area: Area, clamp = false): Area {
+
+    const start = area.start; // this is a copy
+    const end = area.end;     // ditto
+
+    if (area.entire_row) {
+      start.column = 0;
+      start.absolute_column = false;
+      end.column = this.cells.columns - 1;
+      end.absolute_column = false;
+    }
+
+    if (area.entire_column) {
+      start.row = 0;
+      start.absolute_row = false;
+      end.row = this.cells.rows - 1;
+      end.absolute_row = false;
+    }
+
+    if (clamp) {
+      if (end.row >= this.rows) {
+        end.row = this.rows - 1;
+        end.absolute_row = false;
+      }
+      if (end.column >= this.columns) {
+        end.column = this.columns - 1;
+        end.absolute_column = false;
+      }
+    }
+
+    return new Area(start, end);
+
+  }
+
+  /**
+   * this is a new GetCellStyle function, used for external access
+   * to style (for API access). there was an old GetCellStyle function
+   * for rendering, but that's been removed (control+F for info).
+   * 
+   * Q: does this include conditional formatting? (...)
+   */
+  public GetCellStyle(area: ICellAddress|IArea, apply_theme = false): CellStyle|CellStyle[][] {
+
+    if (IsCellAddress(area)) {
+      return this.CompositeStyleForCell(area, true, false, apply_theme);
+    }
+
+    if (area.start.row === area.end.row && area.start.column === area.end.column) {
+      return this.CompositeStyleForCell(area.start, true, false, apply_theme);
+    }
+
+    const result: CellStyle[][] = [];
+
+    for (let r = area.start.row; r <= area.end.row; r++) {
+      const row: CellStyle[] = [];
+      for (let c = area.start.column; c <= area.end.column; c++) {
+        // const cell = this.CellData({row: r, column: c});
+        // row.push(cell.style || {});
+        row.push(this.CompositeStyleForCell({row: r, column: c}, true, false, apply_theme));
+      }
+      result.push(row);
+    }
+
+    return result;
+
+  }
+
+  ///
+  public FormattedCellValue(address: ICellAddress): CellValue {
+
+    const cell = this.CellData(address);
+    if (!cell) {
+      return undefined;
+    }
+
+    if (typeof cell.formatted === 'string') return cell.formatted;
+    if (cell.formatted) {
+      return cell.formatted.map(part => {
+        switch (part.flag) {
+          case 1:
+            return ' ';
+          case 2:
+            return ' '; // ??
+          default:
+            return part.text;
+        }
+      }).join('');
+    }
+    return cell.value;
+  }
+
+  public GetFormattedRange(from: ICellAddress, to: ICellAddress = from): CellValue | CellValue[][] {
+
+    if (from.row === to.row && from.column === to.column) {
+      return this.FormattedCellValue(from);
+    }
+
+    const result: CellValue[][] = [];
+
+    // grab rows
+    for (let row = from.row; row <= to.row; row++) {
+      const target: CellValue[] = [];
+      for (let column = from.column; column <= to.column; column++) {
+        target.push(this.FormattedCellValue({ row, column }));
+      }
+      result.push(target);
+    }
+
+    return result;
+
+  }
+
+  /**
+   * get all styles used in the sheet. this is used to populate color
+   * and number format lists in the toolbar. we used to just serialize
+   * the document and use that, but that's absurdly wasteful. for this
+   * application we don't even need composites.
+   * 
+   * although, this is a bit dangerous because you could (in theory)
+   * modify the results in place. so maybe we should either duplicate or
+   * just return the requested data...
+   */
+  public NumberFormatsAndColors(
+    color_map: Record<string, number>,
+    number_format_map: Record<string, number>,
+  ): void {
+
+    const parse = (style: CellStyle) => {
+
+      if (style.number_format) {
+        number_format_map[style.number_format] = 1;
+      }
+
+      if (style.text?.text && style.text.text !== 'none') {
+        // const color = Measurement.MeasureColorARGB(style.text_color);
+        color_map[style.text.text] = 1;
+      }
+
+      if (style.fill?.text) {
+        color_map[style.fill.text] = 1;
+      }
+
+      //if (style.background && style.background !== 'none') {
+      //  color_map[style.background] = 1;
+      //}
+
+      if (style.border_top_fill?.text) {
+        color_map[style.border_top_fill.text] = 1;
+      }
+      if (style.border_left_fill?.text) {
+        color_map[style.border_left_fill.text] = 1;
+      }
+      if (style.border_right_fill?.text) {
+        color_map[style.border_right_fill.text] = 1;
+      }
+      if (style.border_bottom_fill?.text) {
+        color_map[style.border_bottom_fill.text] = 1;
+      }
+
+    };
+
+    parse(this.sheet_style);
+
+    for (const key in this.row_styles) {
+      parse(this.row_styles[key]);
+    }
+
+    for (const key in this.column_styles) {
+      parse(this.column_styles[key]);
+    }
+
+    for (const style of this.row_pattern) {
+      parse(style);
+    }
+
+    for (const row of this.cell_style) {
+      if (row) {
+        for (const style of row) {
+          if (style) {
+            parse(style);
+          }
+        }
+      }
+    }
+
+  }
+
+  public CompressCellStyles(data: number[][]) {
+
+    // we can almost certainly compress the cell style map (above) if there 
+    // are consistent areas. not sure what the optimal algorithms for this 
+    // are, but there are probably some out there. let's start naively and 
+    // see what we can get.
+
+    // I think the real issue is imports from XLSX; we're getting a lot
+    // of individual cell styles where there should probably be R/C styles.
+
+    // actually we might be working against ourselves here if we are 
+    // removing populated cells from this array: because in that case we'll
+    // get fewer contiguous blocks. perhaps we should have a "lookaround"
+    // in the original array? (...)
+
+    // OTOH this can never be _worse_ than the old method, and I don't think
+    // it costs much more. so we'll stick with this for the time being, see
+    // if we can further optimize later.
+
+    // (note: tried passing the original array, and checking for overlap, 
+    //  but ultimately savings was minimal. not worth it)
+
+    const list: Array<{ row: number; column: number; ref: number, rows?: number }> = [];
+
+    for (let c = 0; c < data.length; c++) {
+      const column = data[c];
+      
+      if (column) {
+        for (let r = 0; r < column.length; r++) {
+          const style = column[r];
+          if (style) {
+
+            let k = r + 1;
+
+            for (; k < column.length; k++) {
+              if (column[k] !== style) { break; }
+            }
+
+            if ( k > r + 1 ){
+              list.push({ row: r, column: c, ref: style, rows: k - r });
+            }
+            else {
+              list.push({ row: r, column: c, ref: style });
+            }
+
+            r = k - 1;
+
+          }
+        }
+      }
+    }
+
+    return list;
+
+  }
+
+  /**
+   * generates serializable object. given the new data semantics this
+   * has to change a bit. here is what we are storing:
+   *
+   * all style data (sheet, row/column, alternate and cell)
+   * raw value for cell
+   * array head for arrays
+   * row height and column width arrays
+   *
+   * because we have sparse arrays, we convert them to flat objects first.
+   */
+  public toJSON(options: SerializeOptions = {}): SerializedSheet {
+
+    // flatten height/width arrays
+
+    const flatten_numeric_array = (arr: number[], default_value: number) => {
+      const obj: Record<number, number> = {};
+
+      for (let i = 0; i < arr.length; i++) {
+        if ((typeof arr[i] !== 'undefined') && arr[i] !== default_value) obj[i] = arr[i];
+      }
+      if (Object.keys(obj).length) return obj;
+      return undefined;
+    };
+
+    // flatten cell styles, which is a sparse array
+    // UPDATE: ref table
+
+    // NOTE: we originally did this (I think) because it's possible for a
+    // cell to have a style but have no other data, and therefore not be
+    // represented. but we should be able to store the data in the cell object
+    // if we have it...
+
+    let cell_style_refs = [{}]; // include an empty entry at zero
+
+    const cell_style_map: Record<string, number> = {};
+
+    const cell_reference_map: number[][] = [];
+
+    // (1) create a map of cells -> references, and build the reference
+    //     table at the same time. preserve indexes? (...)
+
+    // it would be nice if we could use some sort of numeric test, rather
+    // than leaving empty indexes as undefined -- that requires a type test
+    // (to avoid zeros).
+
+    const empty_json = JSON.stringify({});
+
+    // actually we could just offset the index by 1... (see above)
+
+    for (let c = 0; c < this.cell_style.length; c++) {
+      const column = this.cell_style[c];
+      if (column) {
+        cell_reference_map[c] = [];
+        for (let r = 0; r < column.length; r++) {
+          if (column[r]) {
+            const style_as_json = JSON.stringify(column[r]);
+            if (style_as_json !== empty_json) {
+              let reference_index = cell_style_map[style_as_json];
+              if (typeof reference_index !== 'number') {
+                cell_style_map[style_as_json] = reference_index = cell_style_refs.length;
+                cell_style_refs.push(column[r]);
+              }
+              cell_reference_map[c][r] = reference_index;
+            }
+          }
+        }
+      }
+    }
+
+    // it might be more efficient to store cell styles separately from
+    // cell data, as we might be able to compress it. it looks more like
+    // an indexed image, and we likely don't have that many styles.
+
+    /**
+     * this assumes that "empty" style is at index 0
+     */
+    const StyleToRef = (style: CellStyle) => {
+
+      const style_as_json = JSON.stringify(style);
+      if (style_as_json === empty_json) {
+        return 0;
+      }
+
+      let reference_index = cell_style_map[style_as_json];
+      if (typeof reference_index !== 'number') {
+        cell_style_map[style_as_json] = reference_index = cell_style_refs.length;
+        cell_style_refs.push(style);
+      }
+
+      return reference_index;
+
+    };
+
+    // ensure we're not linked
+    cell_style_refs = JSON.parse(JSON.stringify(cell_style_refs));
+
+    // same here (note broken naming)
+    const sheet_style = JSON.parse(JSON.stringify(this.sheet_style));
+    // const row_style = JSON.parse(JSON.stringify(this.row_styles));
+    // const column_style = JSON.parse(JSON.stringify(this.column_styles));
+    const row_pattern = JSON.parse(JSON.stringify(this.row_pattern));
+
+    // row and column styles are Record<number, props> and not arrays.
+    // I think they should probably be arrays. it's not critical but
+    // using records (objects) converts keys to strings, which is sloppy.
+
+
+    // const column_style: Array<number|CellStyle> = [];
+    // const row_style: Array<number|CellStyle> = [];
+
+    const column_style: Record<number, CellStyle | number> = {};
+    const row_style: Record<number, CellStyle | number> = {};
+
+    for (const key of Object.keys(this.column_styles)) {
+      const index = Number(key);
+      const style = this.column_styles[index];
+      if (style) {
+        const reference = StyleToRef(style);
+        if (reference) {
+          column_style[index] = reference;
+        }
+      }
+    }
+
+    for (const key of Object.keys(this.row_styles)) {
+      const index = Number(key);
+      const style = this.row_styles[index];
+      if (style) {
+        const reference = StyleToRef(style);
+        if (reference) {
+          row_style[index] = reference;
+        }
+      }
+    }
+
+    const translate_border_color = (color: string | undefined, default_color: string | undefined): string | undefined => {
+      if (typeof color !== 'undefined' && color !== 'none') {
+        if (color === default_color) {
+          return undefined;
+        }
+        else {
+          return Measurement.MeasureColorARGB(color);
+        }
+      }
+      return undefined;
+    }
+
+    const translate_border_fill = (color: Color = {}, default_color: Color = {}) => {
+      const result: Color = {
+        ...default_color,
+        ...color,
+      };
+      if (result.text) {
+        result.text = Measurement.MeasureColorARGB(result.text);
+        return result;
+      }
+      else if (typeof result.theme === 'number') {
+        return result;
+      }
+      return undefined;
+    };
+
+    // translate, if necessary
+    if (options.export_colors) {
+      const style_list: CellStyle[] = [];
+      for (const group of [
+        //row_style, column_style, // these are moved -> csr (which should be renamed)
+        cell_style_refs, [sheet_style], row_pattern]) {
+        if (Array.isArray(group)) {
+          for (const entry of group) style_list.push(entry);
+        }
+        else {
+          for (const key of Object.keys(group)) style_list.push(group[key]);
+        }
+      }
+
+      for (const style of style_list as CellStyle[]) {
+
+        // don't set "undefined" overrides. also, was this broken 
+        // wrt all the defaults from top? probably
+
+        let fill = translate_border_fill(style.border_top_fill, Style.DefaultProperties.border_top_fill);
+        if (fill !== undefined) { style.border_top_fill = fill; }
+
+        fill = translate_border_fill(style.border_left_fill, Style.DefaultProperties.border_left_fill);
+        if (fill !== undefined) { style.border_left_fill = fill; }
+
+        fill = translate_border_fill(style.border_right_fill, Style.DefaultProperties.border_right_fill);
+        if (fill !== undefined) { style.border_right_fill = fill; }
+
+        fill = translate_border_fill(style.border_bottom_fill, Style.DefaultProperties.border_bottom_fill);
+        if (fill !== undefined) { style.border_bottom_fill = fill; }
+
+        if (style.fill?.text) {
+          style.fill.text = Measurement.MeasureColorARGB(style.fill.text);
+        }
+
+        //if (typeof style.background !== 'undefined' && style.background !== 'none') {
+        //  style.background = Measurement.MeasureColorARGB(style.background);
+        //}
+
+        if (style.text) {
+          if (style.text.text && style.text.text !== 'none') {
+            style.text.text = Measurement.MeasureColorARGB(style.text.text);
+          }
+        }
+
+      }
+    }
+
+    // FIXME: flatten row/column styles too
+
+    // flatten data -- also remove unecessary fields (FIXME: you might
+    // keep rendered data, so it doesn't have to do work on initial render?)
+
+    const serialization_options: CellSerializationOptions = {
+      calculated_value: !!options.rendered_values,
+      preserve_type: !!options.preserve_type,
+      expand_arrays: !!options.expand_arrays,
+      decorated_cells: !!options.decorated_cells,
+      nested: true,
+      cell_style_refs: cell_reference_map,
+      tables: !!options.tables,
+    };
+
+    // the rows/columns we export can be shrunk to the actual used area,
+    // subject to serialization option.
+
+    const serialized_data = this.cells.toJSON(serialization_options);
+    const data = serialized_data.data;
+
+    let { rows, columns } = serialized_data;
+
+    if (!options.shrink) {
+      rows = this.rows;
+      columns = this.columns;
+    }
+    else {
+
+      // pad by 1 (2?)
+
+      rows += 2;
+      columns += 1;
+
+    }
+
+    // push out for annotations
+
+    for (const annotation of this.annotations) {
+      if (!annotation.data.extent) {
+        this.CalculateAnnotationExtent(annotation);
+      }
+      if (annotation.data.extent) {
+        rows = Math.max(rows, annotation.data.extent.row + 1);
+        columns = Math.max(columns, annotation.data.extent.column + 1);
+      }
+    }
+
+    // (3) (style) for anything that hasn't been consumed, create a
+    //     cell style map. FIXME: optional [?]
+
+    /*
+    const cell_styles: Array<{ row: number; column: number; ref: number }> = [];
+
+    for (let c = 0; c < cell_reference_map.length; c++) {
+      const column = cell_reference_map[c];
+      if (column) {
+        for (let r = 0; r < column.length; r++) {
+          if (column[r]) {
+            cell_styles.push({ row: r, column: c, ref: column[r] });
+          }
+        }
+      }
+    }
+
+    const CS2 = this.CompressCellStyles(cell_reference_map);
+    console.info({cs1: JSON.stringify(cell_styles), cs2: JSON.stringify(CS2)});
+    */
+
+    // using blocks. this is our naive method. we could do (at minimum)
+    // testing row-dominant vs column-dominant and see which is better; 
+    // but that kind of thing adds time, so it should be optional.
+
+    const cell_styles = this.CompressCellStyles(cell_reference_map);
+
+    const result: SerializedSheet = {
+
+      // not used atm, but in the event we need to gate
+      // or swap importers on versions in the future
+
+      // FIXME: drop, in favor of container versioning. there's no point
+      // in this submodule versioning (is there? ...)
+
+      // version: (ModuleInfo as any).version,
+
+      id: this.id,
+      name: this.name,
+
+      data,
+      sheet_style,
+      rows,
+      columns,
+      cell_styles,
+      styles: cell_style_refs,
+      row_style,
+      column_style,
+
+      conditional_formats: this.conditional_formats.length ? this.conditional_formats.map(format => ({...format, internal: undefined })) : undefined,
+
+      row_pattern: row_pattern.length ? row_pattern : undefined,
+
+      // why are these serialized? (...) export!
+
+      default_row_height: this.default_row_height,
+      default_column_width: this.default_column_width,
+
+      row_height: flatten_numeric_array(this.row_height_, this.default_row_height),
+      column_width: flatten_numeric_array(this.column_width_, this.default_column_width),
+
+      selection: JSON.parse(JSON.stringify(this.selection)),
+      annotations: JSON.parse(JSON.stringify(this.annotations)),
+
+    };
+
+    // omit default (true)
+    if (!this.visible) {
+      result.visible = this.visible;
+    }
+
+    if (this.scroll_offset.x || this.scroll_offset.y) {
+      result.scroll = this.scroll_offset;
+    }
+
+    if (this.background_image) {
+      result.background_image = this.background_image;
+    }
+
+    // moved to outer container (data model)
+
+    /*
+    // omit if empty
+
+    if (this.named_ranges.Count()) {
+      result.named_ranges = JSON.parse(JSON.stringify(this.named_ranges.Map()));
+    }
+    */
+
+    // only put in freeze if used
+
+    if (this.freeze.rows || this.freeze.columns) {
+      result.freeze = this.freeze;
+    }
+
+    return result;
+  }
+
+  /*
+   * export values and calcualted values; as for csv export (which is what it's for) * /
+  public ExportValueData(transpose = false, dates_as_strings = false, export_functions = false): CellValue[][] {
+
+    const arr: CellValue[][] = [];
+    const data = this.cells.data;
+
+    if (transpose) {
+      const rowcount = data[0].length; // assuming it's a rectangle
+      for (let r = 0; r < rowcount; r++) {
+        const row: CellValue[] = [];
+        for (const column of data) {
+          const ref = column[r];
+          let value: CellValue;
+          if (!export_functions && typeof ref.calculated !== 'undefined') value = ref.calculated;
+          else if (typeof ref.value === 'undefined') value = '';
+          else value = ref.value;
+
+          if (dates_as_strings && ref.style && typeof value === 'number') {
+            const format = NumberFormatCache.Get(ref.style.number_format || '');
+            if (format.date_format) value = format.Format(value);
+          }
+
+          // if (dates_as_strings && ref.style && ref.style.date && typeof value === 'number') {
+          //  value = Style.Format(ref.style, value);
+          // }
+          row.push(value);
+        }
+        arr.push(row);
+      }
+    }
+    else {
+      for (const column_ref of data) {
+        const column: CellValue[] = [];
+        for (const ref of column_ref) {
+          let value: CellValue;
+          if (!export_functions && typeof ref.calculated !== 'undefined') value = ref.calculated;
+          else if (typeof ref.value === 'undefined') value = '';
+          else value = ref.value;
+
+          if (dates_as_strings && ref.style && typeof value === 'number') {
+            const format = NumberFormatCache.Get(ref.style.number_format || '');
+            if (format.date_format) value = format.Format(value);
+          }
+
+          // if (dates_as_strings && ref.style && ref.style.date && typeof value === 'number') {
+          //   value = Style.Format(ref.style, value);
+          // }
+          column.push(value);
+        }
+        arr.push(column);
+      }
+    }
+
+    return arr;
+  }
+  */
+
+  /** flushes ALL rendered styles and caches. made public for theme API */
+  public FlushCellStyles(): void {
+    this.style_map = [];
+    this.style_json_map = [];
+    this.cells.FlushCellStyles();
+  }
+
+  public ImportData(data: ImportedSheetData): void {
+
+    const styles = data.styles;
+
+    if (data.outline) {
+      this.outline = data.outline;
+    }
+
+    // adding sheet style...
+
+    // 0 is implicitly just a general style
+
+    const sheet_style = data.sheet_style;
+    if (sheet_style) {
+      this.UpdateAreaStyle(
+        new Area({ row: Infinity, column: Infinity }, { row: Infinity, column: Infinity }),
+        styles[sheet_style]);
+    }
+
+    // and column styles...
+
+    const column_styles = data.column_styles;
+    if (column_styles) {
+      for (let i = 0; i < column_styles.length; i++) {
+
+        // 0 is implicitly just a general style
+
+        if (column_styles[i]) {
+          this.UpdateAreaStyle(new Area({ row: Infinity, column: i }, { row: Infinity, column: i }), styles[column_styles[i]]);
+        }
+      }
+    }
+
+    // this.cells.FromJSON(cell_data);
+    this.cells.FromJSON(data.cells);
+    if (data.name) {
+      this.name = data.name || '';
+    }
+
+    // 0 is implicitly just a general style
+
+    const cs = this.cell_style;
+    for (const info of data.cells) {
+      if (info.style_ref) {
+        if (!cs[info.column]) cs[info.column] = [];
+        cs[info.column][info.row] = styles[info.style_ref];
+      }
+    }
+
+    for (let i = 0; i < data.column_widths.length; i++) {
+      if (typeof data.column_widths[i] !== 'undefined') {
+
+        // OK this is unscaled, we are setting unscaled from source data
+
+        this.SetColumnWidth(i, data.column_widths[i]);
+      }
+    }
+
+    for (let i = 0; i < data.row_heights.length; i++) {
+      if (typeof data.row_heights[i] !== 'undefined') {
+
+        // OK this is unscaled, we are setting unscaled from source data
+
+        this.SetRowHeight(i, data.row_heights[i]);
+      }
+    }
+
+    for (const annotation of data.annotations || []) {
+      this.annotations.push(new Annotation(annotation));
+    }
+
+    if (data.hidden) {
+      this.visible = false;
+    }
+
+  }
+
+  // --- protected ------------------------------------------------------------
+
+  /** 
+   * figure out the last row/column of the annotation. this
+   * might set it to 0/0 if there's no rect, just make sure
+   * that it gets cleared on layout changes.
+   */
+  protected CalculateAnnotationExtent(annotation: Annotation): void {
+
+    // this is much easier with layout, but we are leaving the old
+    // coude to support older files -- OTOH, the layout will be created
+    // at some point, we just need to make sure that happens before this
+    // is called
+
+    if (annotation.data.layout) {
+      annotation.data.extent = { ...annotation.data.layout.br.address };
+      return;
+    }
+
+    // 1000 here is just sanity check, it might be larger
+    const sanity = 1000;
+
+    annotation.data.extent = { row: 0, column: 0 };
+
+    let right = annotation.rect?.right;
+    if (right && this.default_column_width) { // also sanity check
+      for (let i = 0; right >= 0 && i < sanity; i++) {
+        right -= this.GetColumnWidth(i); // FIXME: check // it's ok, rect is scaled to unit
+        if (right < 0) {
+          annotation.data.extent.column = i;
+          break;
+        }
+      }
+    }
+
+    let bottom = annotation.rect?.bottom;
+    if (bottom && this.default_row_height) {
+      for (let i = 0; bottom >= 0 && i < sanity; i++) {
+        bottom -= this.GetRowHeight(i); // FIXME: check // it's ok, rect is scaled to unit
+        if (bottom < 0) {
+          annotation.data.extent.row = i;
+          break;
+        }
+      }
+    }
+
+  }
+
+  /* *
+   * when checking style properties, check falsy but not '' or 0
+   * (also strict equivalence)
+   * /
+  protected StyleEquals(a: any, b: any): boolean {
+    return a === b ||
+      ((a === false || a === null || a === undefined)
+        && (b === false || b === null || b === undefined));
+  }
+  */
+
+  /*
+  protected Serialize() {
+    return JSON.stringify(this);
+  }
+  */
+
+  /*
+  protected Deserialize(data: SerializedSheet) {
+    Sheet.FromJSON(data, this.default_style_properties, this);
+
+    // some overlap here... consolidate? actually, doesn't
+    // fromJSON call flush styles? [A: sometimes...]
+
+    this.cells.FlushCachedValues();
+    this.FlushCellStyles();
+  }
+  */
+
+  // --- private methods ------------------------------------------------------
+
+
+  /**
+   * update style properties. merge by default.
+   *
+   * this method will reverse-override properties, meaning if you have set (for
+   * example) a cell style to bold, then you set the whole sheet to unbold, we
+   * expect that the unbold style will control. instead of explicitly setting
+   * the cell style, we go up the chain and remove any matching properties.
+   */
+  private UpdateSheetStyle(properties: CellStyle, delta = true) {
+
+    this.sheet_style = Style.Merge(this.sheet_style, properties, delta);
+
+    // reverse-override...
+
+    // const keys = Object.keys(properties);
+    const keys = Object.keys(properties) as PropertyKeys[];
+    // const keys = Object.keys(this.sheet_style) as Style.PropertyKeys[];
+
+    for (const style_column of this.cell_style) {
+      if (style_column) {
+        for (const style_ref of style_column) {
+          if (style_ref) {
+            keys.forEach((key) => delete style_ref[key]);
+          }
+        }
+      }
+    }
+
+    for (const index of Object.keys(this.row_styles)) {
+      keys.forEach((key) => delete this.row_styles[index as unknown as number][key]);
+    }
+
+    for (const index of Object.keys(this.column_styles)) {
+      keys.forEach((key) => delete this.column_styles[index as unknown as number][key]);
+    }
+
+    // FIXME:  ROW PATTERN
+
+    this.FlushCellStyles(); // not targeted
+
+  }
+
+  /**
+   * updates row properties. reverse-overrides cells (@see UpdateSheetStyle).
+   *
+   * we also need to ensure that the desired effect takes hold, meaning if
+   * there's an overriding column property (columns have priority), we will
+   * need to update the cell property to match the desired output.
+   */
+  private UpdateRowStyle(row: number, properties: CellStyle, delta = true) {
+
+    this.row_styles[row] = Style.Merge(this.row_styles[row] || {}, properties, delta);
+
+    // reverse-override... remove matching properties from cells in this row
+    // (we can do this in-place)
+
+    // const keys = Object.keys(properties);
+    const keys = Object.keys(properties) as PropertyKeys[];
+    // const keys = Object.keys(this.row_styles[row]) as Style.PropertyKeys[];
+
+    for (const column of this.cell_style) {
+      if (column && column[row]) {
+
+        // FIXME: we don't want to delete. reverse-add.
+        keys.forEach((key) => delete column[row][key]);
+
+      }
+    }
+
+    /*
+
+    //
+    // seems to be related to
+    // https://github.com/microsoft/TypeScript/pull/30769
+    //
+    // not clear why the behavior should be different, but
+    //
+    // "indexed access with generics now works differently inside & outside a function."
+    // 
+
+    const FilteredAssign = <T>(test: T, source: T, target: T, keys: Array<keyof T>): void => {
+      for (const key of keys) {
+        if (test[key] !== undefined) {
+          target[key] = source[key];
+        }
+      }
+    };
+    */
+
+    // if there's a column style, it will override the row
+    // style; so we need to set a cell style to compensate.
+
+    // "override" because a reserved word in ts 4.3.2, possibly accidentally?
+    // or possibly it was already a reserved word, and was handled incorrectly?
+    // not sure. stop using it. 
+    //
+    // Actually just by the by, if it does work as described in
+    //
+    // https://github.com/microsoft/TypeScript/issues/2000
+    //
+    // then we should start using it where appropriate, because it is good.
+    // just don't use it here as a variable name.
+
+    for (let i = 0; i < this.cells.columns; i++) {
+      if (this.column_styles[i]) {
+        const column_style = this.column_styles[i];
+        const overrides: CellStyle = this.cell_style[i] ? this.cell_style[i][row] || {} : {};
+
+        for (const key of keys) {
+          if (typeof column_style[key] !== 'undefined') {
+            (overrides as any)[key] = properties[key];
+          }
+        }
+
+        if (Object.keys(overrides).length) {
+          if (!this.cell_style[i]) this.cell_style[i] = [];
+          this.cell_style[i][row] = JSON.parse(JSON.stringify(overrides));
+        }
+      }
+    }
+
+    // FIXME: ROW PATTERN
+
+    this.cells.Apply(this.RealArea(Area.FromRow(row)), (cell) => cell.FlushStyle());
+
+  }
+
+  /**
+   * updates column properties. reverse-overrides cells (@see UpdateSheetStyle).
+   */
+  private UpdateColumnStyle(column: number, properties: CellStyle, delta = true) {
+
+    this.column_styles[column] = Style.Merge(this.column_styles[column] || {}, properties, delta);
+
+    // returning to this function after a long time. so what this is doing
+    // is removing unecessary properties from style objects higher in the
+    // style chain, if those properties are overridden. note that this doesn't
+    // seem to prune now-empty styles, which it probably should...
+
+    // in essence, we have a containing style object
+    // { a: 1, c: 2 }
+    //
+    // then we iterate all cells in the column, and if there are any
+    // matching properties they're deleted; so if a cell has
+    // { a: 0, b: 1 }
+    //
+    // we drop the a property, so it becomes
+    // { b: 1 }
+    //
+    // note you can drop and re-create the cell style object, because the cell's
+    // reference is actually to a separate object (composited with the stack),
+    // and the reference is cleared so the composite will be rebuilt when it's
+    // needed next.
+
+    // NOTE this was broken anyway; it wasn't taking the merge into account...
+    // ALTHOUGH that breaks "remove-color" operations. I think the old way
+    // took into account that the styles would be relatively in sync already.
+
+    // reverse-override... I think we only need to override _cell_ values.
+
+    const keys = Object.keys(properties) as PropertyKeys[];
+    // const keys = Object.keys(this.column_styles[column]) as Style.PropertyKeys[];
+
+    if (this.cell_style[column]) {
+      for (const ref of this.cell_style[column]) {
+        if (ref) {
+          // FIXME: we don't want to delete. reverse-add.
+          keys.forEach((key) => delete ref[key]);
+        }
+      }
+    }
+
+    this.cells.Apply(this.RealArea(Area.FromColumn(column)), (cell) => cell.FlushStyle());
+
+    // FIXME: ROW PATTERN
+
+  }
+
+  /* *
+   * flush the cache and the checklist. flush cell styles at the same
+   * time. this should be called when adding/removing a conditional format.
+   * optionally apply active formats again.
+   * 
+   * is this actually necessary? what's the use case? (...)
+   * 
+   * /
+  public FlushConditionalFormats(reapply = false) {
+
+    for (const [row, column] of this.conditional_format_checklist) {
+      this.CellData({row, column}).FlushStyle();
+    }
+
+    this.conditional_format_checklist = [];
+    this.conditional_format_cache = [];
+
+    if (reapply) {
+      this.ApplyConditionalFormats();
+    }
+
+  }
+  */
+
+  public BleedFlush(area: IArea) {
+
+    let rows = [Math.max(0, area.start.row - 1), area.end.row + 1];
+    let cols = [Math.max(0, area.start.column - 1), area.end.column + 1];
+
+    for (let row = rows[0]; row <= rows[1]; row++) {
+      for (let column = cols[0]; column <= cols[1]; column++) {
+        // const cell = this.cells.EnsureCell({row, column});
+        this.cells.GetCell({row, column}, false)?.FlushStyle();
+      }
+    }
+    
+  }
+
+  /**
+   * this version combines flushing the cache with building it, using
+   * the application flag in the format objects. 
+   * 
+   * this function was set up to support comparing the two lists and
+   * only flushing style if necessary; but that turns out to be so 
+   * much additional work that I'm not sure it's preferable to just 
+   * repaint. need to test.
+   * 
+   * ...we're also probably looping unecessarily. since we're using
+   * those leaf nodes we can probably check if the state changed, and
+   * it not, skip the loop pass. I think we'd need to identify or map
+   * the applications though (meaning use a stack that matches the list
+   * of formats). or you could even recheck everything if one of them 
+   * changed, you'd still probably save a lot in cases where nothing
+   * changed.
+   * 
+   */
+  public ApplyConditionalFormats() {
+
+    // we're not doing any pruning at the moment, so this is doing
+    // a lot of unecessary looping -- we could start with one big
+    // global check
+
+    let updated = false;
+
+    for (const format of this.conditional_formats) {
+      if (format.internal?.vertex?.updated) {
+        updated = true;
+        break;
+      }
+    }
+
+    if (!updated) {
+
+      // that should save 90% of the calculation, we'll still do 
+      // unecessary work but it's a step in the right direction.
+
+      // note that this flag doesn't necessarily indicate anything
+      // has changed -- it will get set if you do a global recalc,
+      // because that marks everything as dirty. still a good step
+      // though.
+
+      return;
+    }
+
+    const temp: CellStyle[][][] = [];
+    const checklist: IArea[] = [...this.conditional_format_checklist];
+
+    this.conditional_format_checklist = []; // flush
+
+    for (const format of this.conditional_formats) {
+
+      if (format.internal?.vertex?.updated) {
+
+        // console.info('updated');
+
+        format.internal.vertex.updated = false;
+      }
+
+      // NOTE: if you go backwards, then you can short-circuit if a format 
+      // is already set. except then if you want to support "stop" rules, 
+      // that won't work. 
+      //
+      // although you might still want to go backwards as it's easier to 
+      // apply stop rules in reverse (why? because if you are going backwards,
+      // you can just drop everything on the stack when you see a 
+      // stop rule. if you go forwards, you need some sort of indicator 
+      // or flag).
+
+      if (format.type === 'gradient') {
+        const area = JSON.parse(JSON.stringify(format.area));
+        const result = format.internal?.vertex?.result;
+
+        if (result && format.internal?.gradient) {
+          const property: 'fill'|'text' = format.property ?? 'fill';
+
+          if (result.type === ValueType.array) {
+            for (let row = area.start.row; row <= area.end.row; row++) {
+              for (let column = area.start.column; column <= area.end.column; column++) {
+                const value = result.value[column - area.start.column][row - area.start.row];
+                if (value.type === ValueType.number) {
+                  if (!temp[row]) { temp[row] = []; }
+                  if (!temp[row][column] ) { temp[row][column] = []; }
+                  const color = format.internal.gradient.Interpolate(value.value);
+                  temp[row][column].push({ [property]: color});
+                }
+              }
+            }
+          }
+          else if (result.type === ValueType.number) {
+            const color = format.internal.gradient.Interpolate(result.value);
+            for (let row = area.start.row; row <= area.end.row; row++) {
+              if (!temp[row]) { temp[row] = []; }
+              for (let column = area.start.column; column <= area.end.column; column++) {
+                if (!temp[row][column] ) { temp[row][column] = []; }
+                temp[row][column].push({ [property]: color});
+              }
+            }
+          }
+
+          checklist.push(area);
+          this.conditional_format_checklist.push(area);
+
+        }
+      }
+      else if (format.type === 'cell-match' || format.type === 'expression') {
+        const area = JSON.parse(JSON.stringify(format.area));
+        const result = format.internal?.vertex?.result;
+
+        if (result) {
+
+          if (result.type === ValueType.array) {
+            for (let row = area.start.row; row <= area.end.row; row++) {
+              for (let column = area.start.column; column <= area.end.column; column++) {
+                const value = result.value[column - area.start.column][row - area.start.row];
+                if ((value.type === ValueType.boolean || value.type === ValueType.number) && !!value.value) {
+                  if (!temp[row]) { temp[row] = []; }
+                  if (!temp[row][column] ) { temp[row][column] = []; }
+                  temp[row][column].push(format.style);
+                }
+              }
+            }
+          }
+          else {
+            if (result.type === ValueType.boolean || result.type === ValueType.number) {
+              if(!!result.value) {
+                for (let row = area.start.row; row <= area.end.row; row++) {
+                  if (!temp[row]) { temp[row] = []; }
+                  for (let column = area.start.column; column <= area.end.column; column++) {
+                      if (!temp[row][column] ) { temp[row][column] = []; }
+                      temp[row][column].push(format.style);
+                  }
+                }
+              }
+            }
+          }
+  
+          checklist.push(area);
+          this.conditional_format_checklist.push(area);
+ 
+        }
+
+      }
+   
+    }
+
+    for (const area of checklist) {
+      this.BleedFlush(area);
+    }
+
+    this.conditional_format_cache = temp;
+
+  }
+
+  /*
+  public ApplyConditionalFormats() {
+
+    this.FlushConditionalFormatCache();
+
+    for (const entry of this.conditional_formats) {
+
+      console.info({entry});
+
+      if (entry.applied) {
+        this.ApplyConditionalFormatCache(entry);
+      }
+    }
+
+  }
+
+  public FlushConditionalFormatCache() {
+
+    // FIXME: need to flush any styles that are set, unless they match;
+    // perhaps we should use an alternate cache so we can compare? TODO/FIXME
+
+    for (const [row, row_data] of this.conditional_format_cache.entries()) {
+      if (row_data) {
+        for (const [column, column_data] of row_data.entries()) {
+          if (column_data) {
+
+            this.CellData({row, column}).FlushStyle();
+
+          }
+        }
+      }
+    }
+
+    this.conditional_format_cache = [];
+
+  }
+
+  public ApplyConditionalFormatCache(format: ConditionalFormat) {
+    
+    for (let row = format.area.start.row; row <= format.area.end.row; row++ ) {
+      for (let column = format.area.start.column; column <= format.area.end.column; column++ ) {
+        if (!this.conditional_format_cache[row]) {
+          this.conditional_format_cache[row] = [];
+        }
+        if (!this.conditional_format_cache[row][column]) {
+          this.conditional_format_cache[row][column] = [];
+        }
+        this.conditional_format_cache[row][column].push(format.style);
+        this.CellData({row, column}).FlushStyle();
+
+      }
+    }
+
+  }
+  */
+
+  private ConditionalFormatForCell(address: ICellAddress): CellStyle[] {
+    if (this.conditional_format_cache[address.row]) {
+      return this.conditional_format_cache[address.row][address.column] || [];
+    }
+    return [];
+  }
+
+  /**
+   * generates the composite style for the given cell. this
+   * should only be used to generate a cache of styles (Q: really? PERF?)
+   *
+   * the "apply_cell_style" parameter is used for testing when pruning. we
+   * want to check what happens if the cell style is not applied; if nothing 
+   * happens, then we can drop the cell style (or the property in the style).
+   */
+  private CompositeStyleForCell(
+        address: ICellAddress, 
+        apply_cell_style = true, 
+        apply_row_pattern = true, 
+        apply_default = true,
+        apply_conditional = true, ) {
+
+    const { row, column } = address;
+    const stack: CellStyle[] = [];
+    
+    if (apply_default) {
+      stack.push(this.default_style_properties);
+    }
+    stack.push(this.sheet_style);
+
+    if (apply_row_pattern && this.row_pattern.length) {
+      stack.push(this.row_pattern[row % this.row_pattern.length]);
+    }
+
+    if (this.row_styles[row]) {
+      stack.push(this.row_styles[row]);
+    }
+
+    if (this.column_styles[column]) {
+      stack.push(this.column_styles[column]);
+    }
+
+    if (apply_cell_style
+      && this.cell_style[column]
+      && this.cell_style[column][row]) {
+      stack.push(this.cell_style[column][row]);
+    }
+
+    if (apply_conditional) {
+      stack.push(...this.ConditionalFormatForCell(address));
+    }
+
+    return Style.Composite(stack);
+  }
+
+  /**
+   * can we use the rendered JSON as a key, instead? 
+   */
+  private GetStyleIndex(style: CellStyle) {
+
+    const json = JSON.stringify(style);
+
+    for (let i = 0; i < this.style_json_map.length; i++) {
+      if (json === this.style_json_map[i]) return i; // match
+    }
+
+    // ok we need to add it to the list. make sure to add a copy,
+    // and add json to the json index.
+
+    const new_index = this.style_map.length;
+    this.style_map.push(JSON.parse(json));
+    this.style_json_map.push(json);
+
+    return new_index;
+
+  }
+
+}
+